--- conflicted
+++ resolved
@@ -74,8 +74,6 @@
 	.parent = &ssam_node_root,
 };
 
-<<<<<<< HEAD
-=======
 /* Platform profile / performance-mode device with a fan, such that
  * the fan controller profile can also be switched.
  */
@@ -96,7 +94,6 @@
 	.parent = &ssam_node_root,
 };
 
->>>>>>> 0c383648
 /* Fan speed function. */
 static const struct software_node ssam_node_fan_speed = {
 	.name = "ssam:01:05:01:01:01",
@@ -333,12 +330,8 @@
 	&ssam_node_hub_kip,
 	&ssam_node_bat_ac,
 	&ssam_node_bat_main,
-<<<<<<< HEAD
-	&ssam_node_tmp_pprof,
-=======
 	&ssam_node_tmp_perf_profile_with_fan,
 	&ssam_node_tmp_sensors,
->>>>>>> 0c383648
 	&ssam_node_fan_speed,
 	&ssam_node_pos_tablet_switch,
 	&ssam_node_hid_kip_keyboard,
