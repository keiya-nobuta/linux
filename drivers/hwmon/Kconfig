# SPDX-License-Identifier: GPL-2.0-only
#
# Hardware monitoring chip drivers configuration
#

menuconfig HWMON
	tristate "Hardware Monitoring support"
	depends on HAS_IOMEM
	default y
	help
	  Hardware monitoring devices let you monitor the hardware health
	  of a system. Most modern motherboards include such a device. It
	  can include temperature sensors, voltage sensors, fan speed
	  sensors and various additional features such as the ability to
	  control the speed of the fans. If you want this support you
	  should say Y here and also to the specific driver(s) for your
	  sensors chip(s) below.

	  To find out which specific driver(s) you need, use the
	  sensors-detect script from the lm_sensors package.  Read
	  <file:Documentation/hwmon/userspace-tools.rst> for details.

	  This support can also be built as a module. If so, the module
	  will be called hwmon.

if HWMON

config HWMON_VID
	tristate

config HWMON_DEBUG_CHIP
	bool "Hardware Monitoring Chip debugging messages"
	help
	  Say Y here if you want the I2C chip drivers to produce a bunch of
	  debug messages to the system log.  Select this if you are having
	  a problem with I2C support and want to see more of what is going
	  on.

comment "Native drivers"

config SENSORS_ABITUGURU
	tristate "Abit uGuru (rev 1 & 2)"
<<<<<<< HEAD
	depends on (X86 && DMI) || COMPILE_TEST
=======
	depends on (X86 && DMI) || COMPILE_TEST && HAS_IOPORT
>>>>>>> 0c383648
	help
	  If you say yes here you get support for the sensor part of the first
	  and second revision of the Abit uGuru chip. The voltage and frequency
	  control parts of the Abit uGuru are not supported. The Abit uGuru
	  chip can be found on Abit uGuru featuring motherboards (most modern
	  Abit motherboards from before end 2005). For more info and a list
	  of which motherboards have which revision see
	  Documentation/hwmon/abituguru.rst

	  This driver can also be built as a module. If so, the module
	  will be called abituguru.

config SENSORS_ABITUGURU3
	tristate "Abit uGuru (rev 3)"
<<<<<<< HEAD
	depends on (X86 && DMI) || COMPILE_TEST
=======
	depends on (X86 && DMI) || COMPILE_TEST && HAS_IOPORT
>>>>>>> 0c383648
	help
	  If you say yes here you get support for the sensor part of the
	  third revision of the Abit uGuru chip. Only reading the sensors
	  and their settings is supported. The third revision of the Abit
	  uGuru chip can be found on recent Abit motherboards (since end
	  2005). For more info and a list of which motherboards have which
	  revision see Documentation/hwmon/abituguru3.rst

	  This driver can also be built as a module. If so, the module
	  will be called abituguru3.

config SENSORS_SMPRO
	tristate "Ampere's Altra SMpro hardware monitoring driver"
	depends on MFD_SMPRO
	help
	  If you say yes here you get support for the thermal, voltage,
	  current and power sensors of Ampere's Altra processor family SoC
	  with SMpro co-processor.

config SENSORS_AD7314
	tristate "Analog Devices AD7314 and compatibles"
	depends on SPI
	help
	  If you say yes here you get support for the Analog Devices
	  AD7314, ADT7301 and ADT7302 temperature sensors.

	  This driver can also be built as a module. If so, the module
	  will be called ad7314.

config SENSORS_AD7414
	tristate "Analog Devices AD7414"
	depends on I2C
	help
	  If you say yes here you get support for the Analog Devices
	  AD7414 temperature monitoring chip.

	  This driver can also be built as a module. If so, the module
	  will be called ad7414.

config SENSORS_AD7418
	tristate "Analog Devices AD7416, AD7417 and AD7418"
	depends on I2C
	help
	  If you say yes here you get support for the Analog Devices
	  AD7416, AD7417 and AD7418 temperature monitoring chips.

	  This driver can also be built as a module. If so, the module
	  will be called ad7418.

config SENSORS_ADM1021
	tristate "Analog Devices ADM1021 and compatibles"
	depends on I2C
	depends on SENSORS_LM90=n
	help
	  If you say yes here you get support for Analog Devices ADM1021
	  and ADM1023 sensor chips and clones: Maxim MAX1617 and MAX1617A,
	  Genesys Logic GL523SM, National Semiconductor LM84 and TI THMC10.

	  This driver can also be built as a module. If so, the module
	  will be called adm1021.

config SENSORS_ADM1025
	tristate "Analog Devices ADM1025 and compatibles"
	depends on I2C
	select HWMON_VID
	help
	  If you say yes here you get support for Analog Devices ADM1025
	  and Philips NE1619 sensor chips.

	  This driver can also be built as a module. If so, the module
	  will be called adm1025.

config SENSORS_ADM1026
	tristate "Analog Devices ADM1026 and compatibles"
	depends on I2C
	select HWMON_VID
	help
	  If you say yes here you get support for Analog Devices ADM1026
	  sensor chip.

	  This driver can also be built as a module. If so, the module
	  will be called adm1026.

config SENSORS_ADM1029
	tristate "Analog Devices ADM1029"
	depends on I2C
	help
	  If you say yes here you get support for Analog Devices ADM1029
	  sensor chip.
	  Very rare chip, please let us know you use it.

	  This driver can also be built as a module. If so, the module
	  will be called adm1029.

config SENSORS_ADM1031
	tristate "Analog Devices ADM1031 and compatibles"
	depends on I2C
	help
	  If you say yes here you get support for Analog Devices ADM1031
	  and ADM1030 sensor chips.

	  This driver can also be built as a module. If so, the module
	  will be called adm1031.

config SENSORS_ADM1177
	tristate "Analog Devices ADM1177 and compatibles"
	depends on I2C
	help
	  If you say yes here you get support for Analog Devices ADM1177
	  sensor chips.

	  This driver can also be built as a module.  If so, the module
	  will be called adm1177.

config SENSORS_ADM9240
	tristate "Analog Devices ADM9240 and compatibles"
	depends on I2C
	select HWMON_VID
	help
	  If you say yes here you get support for Analog Devices ADM9240,
	  Dallas DS1780, National Semiconductor LM81 sensor chips.

	  This driver can also be built as a module. If so, the module
	  will be called adm9240.

config SENSORS_ADT7X10
	tristate
	select REGMAP
	help
	  This module contains common code shared by the ADT7310/ADT7320 and
	  ADT7410/ADT7420 temperature monitoring chip drivers.

	  If built as a module, the module will be called adt7x10.

config SENSORS_ADT7310
	tristate "Analog Devices ADT7310/ADT7320"
	depends on SPI_MASTER
	select SENSORS_ADT7X10
	help
	  If you say yes here you get support for the Analog Devices
	  ADT7310 and ADT7320 temperature monitoring chips.

	  This driver can also be built as a module. If so, the module
	  will be called adt7310.

config SENSORS_ADT7410
	tristate "Analog Devices ADT7410/ADT7420"
	depends on I2C
	select SENSORS_ADT7X10
	help
	  If you say yes here you get support for the Analog Devices
	  ADT7410 and ADT7420 temperature monitoring chips.

	  This driver can also be built as a module. If so, the module
	  will be called adt7410.

config SENSORS_ADT7411
	tristate "Analog Devices ADT7411"
	depends on I2C
	help
	  If you say yes here you get support for the Analog Devices
	  ADT7411 voltage and temperature monitoring chip.

	  This driver can also be built as a module. If so, the module
	  will be called adt7411.

config SENSORS_ADT7462
	tristate "Analog Devices ADT7462"
	depends on I2C
	help
	  If you say yes here you get support for the Analog Devices
	  ADT7462 temperature monitoring chips.

	  This driver can also be built as a module. If so, the module
	  will be called adt7462.

config SENSORS_ADT7470
	tristate "Analog Devices ADT7470"
	depends on I2C
	help
	  If you say yes here you get support for the Analog Devices
	  ADT7470 temperature monitoring chips.

	  This driver can also be built as a module. If so, the module
	  will be called adt7470.

config SENSORS_ADT7475
	tristate "Analog Devices ADT7473, ADT7475, ADT7476 and ADT7490"
	depends on I2C
	select HWMON_VID
	help
	  If you say yes here you get support for the Analog Devices
	  ADT7473, ADT7475, ADT7476 and ADT7490 hardware monitoring
	  chips.

	  This driver can also be built as a module. If so, the module
	  will be called adt7475.

config SENSORS_AHT10
	tristate "Aosong AHT10, AHT20"
	depends on I2C
	select CRC8
	help
	  If you say yes here, you get support for the Aosong AHT10 and AHT20
	  temperature and humidity sensors

	  This driver can also be built as a module. If so, the module
	  will be called aht10.

config SENSORS_AQUACOMPUTER_D5NEXT
	tristate "Aquacomputer D5 Next, Octo, Quadro, Farbwerk, Farbwerk 360, High Flow Next"
	depends on USB_HID
	select CRC16
	help
	  If you say yes here you get support for sensors and fans of
	  the Aquacomputer D5 Next watercooling pump, Octo and Quadro fan
	  controllers, Farbwerk and Farbwerk 360 RGB controllers, High Flow
	  Next sensor, where available.

	  This driver can also be built as a module. If so, the module
	  will be called aquacomputer_d5next.

config SENSORS_AS370
	tristate "Synaptics AS370 SoC hardware monitoring driver"
	help
	  If you say yes here you get support for the PVT sensors of
	  the Synaptics AS370 SoC

	  This driver can also be built as a module. If so, the module
	  will be called as370-hwmon.


config SENSORS_ASC7621
	tristate "Andigilog aSC7621"
	depends on I2C
	help
	  If you say yes here you get support for the aSC7621
	  family of SMBus sensors chip found on most Intel X38, X48, X58,
	  945, 965 and 975 desktop boards.  Currently supported chips:
	  aSC7621
	  aSC7621a

	  This driver can also be built as a module. If so, the module
	  will be called asc7621.

config SENSORS_ASUS_ROG_RYUJIN
	tristate "ASUS ROG RYUJIN II 360 hardware monitoring driver"
	depends on HID
	help
	  If you say yes here you get support for the fans and sensors of
	  the ASUS ROG RYUJIN II 360 AIO CPU liquid cooler.

	  This driver can also be built as a module. If so, the module
	  will be called asus_rog_ryujin.

config SENSORS_AXI_FAN_CONTROL
	tristate "Analog Devices FAN Control HDL Core driver"
	help
	  If you say yes here you get support for the Analog Devices
	  AXI HDL FAN monitoring core.

	  This driver can also be built as a module. If so, the module
	  will be called axi-fan-control

config SENSORS_K8TEMP
	tristate "AMD Athlon64/FX or Opteron temperature sensor"
	depends on X86 && PCI
	help
	  If you say yes here you get support for the temperature
	  sensor(s) inside your CPU. Supported is whole AMD K8
	  microarchitecture. Please note that you will need at least
	  lm-sensors 2.10.1 for proper userspace support.

	  This driver can also be built as a module. If so, the module
	  will be called k8temp.

config SENSORS_K10TEMP
	tristate "AMD Family 10h+ temperature sensor"
	depends on X86 && PCI && AMD_NB
	help
	  If you say yes here you get support for the temperature
	  sensor(s) inside your CPU. Supported are later revisions of
	  the AMD Family 10h and all revisions of the AMD Family 11h,
	  12h (Llano), 14h (Brazos), 15h (Bulldozer/Trinity/Kaveri/Carrizo)
	  and 16h (Kabini/Mullins) microarchitectures.

	  This driver can also be built as a module. If so, the module
	  will be called k10temp.

config SENSORS_FAM15H_POWER
	tristate "AMD Family 15h processor power"
	depends on X86 && PCI && CPU_SUP_AMD
	help
	  If you say yes here you get support for processor power
	  information of your AMD family 15h CPU.

	  This driver can also be built as a module. If so, the module
	  will be called fam15h_power.

config SENSORS_APPLESMC
	tristate "Apple SMC (Motion sensor, light sensor, keyboard backlight)"
	depends on INPUT && X86
	select NEW_LEDS
	select LEDS_CLASS
	help
	  This driver provides support for the Apple System Management
	  Controller, which provides an accelerometer (Apple Sudden Motion
	  Sensor), light sensors, temperature sensors, keyboard backlight
	  control and fan control.

	  Only Intel-based Apple's computers are supported (MacBook Pro,
	  MacBook, MacMini).

	  Data from the different sensors, keyboard backlight control and fan
	  control are accessible via sysfs.

	  This driver also provides an absolute input class device, allowing
	  the laptop to act as a pinball machine-esque joystick.

	  Say Y here if you have an applicable laptop and want to experience
	  the awesome power of applesmc.

config SENSORS_ARM_SCMI
	tristate "ARM SCMI Sensors"
	depends on ARM_SCMI_PROTOCOL
	depends on THERMAL || !THERMAL_OF
	help
	  This driver provides support for temperature, voltage, current
	  and power sensors available on SCMI based platforms. The actual
	  number and type of sensors exported depend on the platform.

	  This driver can also be built as a module. If so, the module
	  will be called scmi-hwmon.

config SENSORS_ARM_SCPI
	tristate "ARM SCPI Sensors"
	depends on ARM_SCPI_PROTOCOL
	depends on THERMAL || !THERMAL_OF
	help
	  This driver provides support for temperature, voltage, current
	  and power sensors available on ARM Ltd's SCP based platforms. The
	  actual number and type of sensors exported depend on the platform.

config SENSORS_ASB100
	tristate "Asus ASB100 Bach"
	depends on (X86 || COMPILE_TEST) && I2C
	select HWMON_VID
	help
	  If you say yes here you get support for the ASB100 Bach sensor
	  chip found on some Asus mainboards.

	  This driver can also be built as a module. If so, the module
	  will be called asb100.

config SENSORS_ASPEED
	tristate "ASPEED AST2400/AST2500 PWM and Fan tach driver"
	depends on ARCH_ASPEED || COMPILE_TEST
	depends on THERMAL || THERMAL=n
	select REGMAP
	help
	  This driver provides support for ASPEED AST2400/AST2500 PWM
	  and Fan Tacho controllers.

	  This driver can also be built as a module. If so, the module
	  will be called aspeed_pwm_tacho.

config SENSORS_ASPEED_G6
	tristate "ASPEED g6 PWM and Fan tach driver"
	depends on ARCH_ASPEED || COMPILE_TEST
	depends on PWM
	help
	  This driver provides support for ASPEED G6 PWM and Fan Tach
	  controllers.

	  This driver can also be built as a module. If so, the module
	  will be called aspeed_pwm_tacho.

config SENSORS_ATXP1
	tristate "Attansic ATXP1 VID controller"
	depends on I2C
	select HWMON_VID
	help
	  If you say yes here you get support for the Attansic ATXP1 VID
	  controller.

	  If your board have such a chip, you are able to control your CPU
	  core and other voltages.

	  This driver can also be built as a module. If so, the module
	  will be called atxp1.

config SENSORS_BT1_PVT
	tristate "Baikal-T1 Process, Voltage, Temperature sensor driver"
	depends on MIPS_BAIKAL_T1 || COMPILE_TEST
	select POLYNOMIAL
	help
	  If you say yes here you get support for Baikal-T1 PVT sensor
	  embedded into the SoC.

	  This driver can also be built as a module. If so, the module will be
	  called bt1-pvt.

config SENSORS_BT1_PVT_ALARMS
	bool "Enable Baikal-T1 PVT sensor alarms"
	depends on SENSORS_BT1_PVT
	help
	  Baikal-T1 PVT IP-block provides threshold registers for each
	  supported sensor. But the corresponding interrupts might be
	  generated by the thresholds comparator only in synchronization with
	  a data conversion. Additionally there is only one sensor data can
	  be converted at a time. All of these makes the interface impossible
	  to be used for the hwmon alarms implementation without periodic
	  switch between the PVT sensors. By default the data conversion is
	  performed on demand from the user-space. If this config is enabled
	  the data conversion will be periodically performed and the data will be
	  saved in the internal driver cache.

config SENSORS_CHIPCAP2
	tristate "Amphenol ChipCap 2 relative humidity and temperature sensor"
	depends on I2C
	help
	  Say yes here to build support for the Amphenol ChipCap 2
	  relative humidity and temperature sensor.

	  To compile this driver as a module, choose M here: the module
	  will be called chipcap2.

config SENSORS_CORSAIR_CPRO
	tristate "Corsair Commander Pro controller"
	depends on HID
	help
	  If you say yes here you get support for the Corsair Commander Pro
	  controller.

	  This driver can also be built as a module. If so, the module
	  will be called corsair-cpro.

config SENSORS_CORSAIR_PSU
	tristate "Corsair PSU HID controller"
	depends on HID
	help
	  If you say yes here you get support for Corsair PSUs with a HID
	  interface.
	  Currently this driver supports the (RM/HX)550i, (RM/HX)650i,
	  (RM/HX)750i, (RM/HX)850i, (RM/HX)1000i and HX1200i power supplies
	  by Corsair.

	  This driver can also be built as a module. If so, the module
	  will be called corsair-psu.

config SENSORS_DRIVETEMP
	tristate "Hard disk drives with temperature sensors"
	depends on SCSI && ATA
	help
	  If you say yes you get support for the temperature sensor on
	  hard disk drives.

	  This driver can also be built as a module. If so, the module
	  will be called drivetemp.

config SENSORS_DS620
	tristate "Dallas Semiconductor DS620"
	depends on I2C
	help
	  If you say yes here you get support for Dallas Semiconductor
	  DS620 sensor chip.

	  This driver can also be built as a module. If so, the module
	  will be called ds620.

config SENSORS_DS1621
	tristate "Dallas Semiconductor DS1621 and compatibles"
	depends on I2C
	help
	  If you say yes here you get support for Dallas Semiconductor/Maxim
	  Integrated DS1621 sensor chips and compatible models including:

	  - Dallas Semiconductor DS1625
	  - Maxim Integrated DS1631
	  - Maxim Integrated DS1721
	  - Maxim Integrated DS1731

	  This driver can also be built as a module. If so, the module
	  will be called ds1621.

config SENSORS_DELL_SMM
	tristate "Dell laptop SMM BIOS hwmon driver"
	depends on ACPI_WMI
	depends on X86
	imply THERMAL
	help
	  This hwmon driver adds support for reporting temperature of different
	  sensors and controls the fans on Dell laptops via System Management
	  Mode provided by Dell BIOS.

	  When option I8K is also enabled this driver provides legacy /proc/i8k
	  userspace interface for i8kutils package.

config I8K
	bool "Legacy /proc/i8k interface of Dell laptop SMM BIOS hwmon driver"
	depends on SENSORS_DELL_SMM
	depends on PROC_FS
	help
	  This option enables the legacy /proc/i8k userspace interface of the
	  dell-smm-hwmon driver. The character file /proc/i8k exposes the BIOS
	  version, temperatures and allows control of fan speeds of some Dell
	  laptops. Sometimes it also reports power and hotkey status.

	  This interface is required to run programs from the i8kutils package.

	  Say Y if you intend to run userspace programs that use this interface.
	  Say N otherwise.

config SENSORS_DA9052_ADC
	tristate "Dialog DA9052/DA9053 ADC"
	depends on PMIC_DA9052
	help
	  Say y here to support the ADC found on Dialog Semiconductor
	  DA9052-BC and DA9053-AA/Bx PMICs.

	  This driver can also be built as module. If so, the module
	  will be called da9052-hwmon.

config SENSORS_DA9055
	tristate "Dialog Semiconductor DA9055 ADC"
	depends on MFD_DA9055
	help
	  If you say yes here you get support for ADC on the Dialog
	  Semiconductor DA9055 PMIC.

	  This driver can also be built as a module. If so, the module
	  will be called da9055-hwmon.

config SENSORS_I5K_AMB
	tristate "FB-DIMM AMB temperature sensor on Intel 5000 series chipsets"
	depends on PCI
	help
	  If you say yes here you get support for FB-DIMM AMB temperature
	  monitoring chips on systems with the Intel 5000 series chipset.

	  This driver can also be built as a module. If so, the module
	  will be called i5k_amb.

config SENSORS_SPARX5
	tristate "Sparx5 SoC temperature sensor"
	depends on ARCH_SPARX5 || COMPILE_TEST
	help
	  If you say yes here you get support for temperature monitoring
	  with the Microchip Sparx5 SoC.

	  This driver can also be built as a module. If so, the module
	  will be called sparx5-temp.

config SENSORS_F71805F
	tristate "Fintek F71805F/FG, F71806F/FG and F71872F/FG"
	depends on HAS_IOPORT
	depends on !PPC
	help
	  If you say yes here you get support for hardware monitoring
	  features of the Fintek F71805F/FG, F71806F/FG and F71872F/FG
	  Super-I/O chips.

	  This driver can also be built as a module. If so, the module
	  will be called f71805f.

config SENSORS_F71882FG
	tristate "Fintek F71882FG and compatibles"
	depends on HAS_IOPORT
	depends on !PPC
	help
	  If you say yes here you get support for hardware monitoring
	  features of many Fintek Super-I/O (LPC) chips. The currently
	  supported chips are:
	    F71808E/A
	    F71858FG
	    F71862FG
	    F71863FG
	    F71869F/E/A
	    F71882FG
	    F71883FG
	    F71889FG/ED/A
	    F8000
	    F81801U
	    F81865F

	  This driver can also be built as a module. If so, the module
	  will be called f71882fg.

config SENSORS_F75375S
	tristate "Fintek F75375S/SP, F75373 and F75387"
	depends on I2C
	help
	  If you say yes here you get support for hardware monitoring
	  features of the Fintek F75375S/SP, F75373 and F75387

	  This driver can also be built as a module. If so, the module
	  will be called f75375s.

config SENSORS_GSC
	tristate "Gateworks System Controller ADC"
	depends on MFD_GATEWORKS_GSC
	help
	  Support for the Gateworks System Controller A/D converters.

	  To compile this driver as a module, choose M here:
	  the module will be called gsc-hwmon.

config SENSORS_MC13783_ADC
        tristate "Freescale MC13783/MC13892 ADC"
        depends on MFD_MC13XXX
        help
          Support for the A/D converter on MC13783 and MC13892 PMIC.

config SENSORS_FSCHMD
	tristate "Fujitsu Siemens Computers sensor chips"
	depends on (X86 || COMPILE_TEST) && I2C
	help
	  If you say yes here you get support for the following Fujitsu
	  Siemens Computers (FSC) sensor chips: Poseidon, Scylla, Hermes,
	  Heimdall, Heracles, Hades and Syleus including support for the
	  integrated watchdog.

	  This is a merged driver for FSC sensor chips replacing the fscpos,
	  fscscy and fscher drivers and adding support for several other FSC
	  sensor chips.

	  This driver can also be built as a module. If so, the module
	  will be called fschmd.

config SENSORS_FTSTEUTATES
	tristate "Fujitsu Technology Solutions sensor chip Teutates"
	depends on I2C && WATCHDOG
	select WATCHDOG_CORE
	help
	  If you say yes here you get support for the Fujitsu Technology
	  Solutions (FTS) sensor chip "Teutates" including support for
	  the integrated watchdog.

	  This driver can also be built as a module. If so, the module
	  will be called ftsteutates.

config SENSORS_GIGABYTE_WATERFORCE
	tristate "Gigabyte Waterforce X240/X280/X360 AIO CPU coolers"
	depends on USB_HID
	help
	  If you say yes here you get support for hardware monitoring for the
	  Gigabyte Waterforce X240/X280/X360 all-in-one CPU liquid coolers.

	  This driver can also be built as a module. If so, the module
	  will be called gigabyte_waterforce.

config SENSORS_GL518SM
	tristate "Genesys Logic GL518SM"
	depends on I2C
	help
	  If you say yes here you get support for Genesys Logic GL518SM
	  sensor chips.

	  This driver can also be built as a module. If so, the module
	  will be called gl518sm.

config SENSORS_GL520SM
	tristate "Genesys Logic GL520SM"
	depends on I2C
	select HWMON_VID
	help
	  If you say yes here you get support for Genesys Logic GL520SM
	  sensor chips.

	  This driver can also be built as a module. If so, the module
	  will be called gl520sm.

config SENSORS_G760A
	tristate "GMT G760A"
	depends on I2C
	help
	  If you say yes here you get support for Global Mixed-mode
	  Technology Inc G760A fan speed PWM controller chips.

	  This driver can also be built as a module. If so, the module
	  will be called g760a.

config SENSORS_G762
	tristate "GMT G762 and G763"
	depends on I2C
	help
	  If you say yes here you get support for Global Mixed-mode
	  Technology Inc G762 and G763 fan speed PWM controller chips.

	  This driver can also be built as a module. If so, the module
	  will be called g762.

config SENSORS_GPIO_FAN
	tristate "GPIO fan"
	depends on OF_GPIO
	depends on GPIOLIB || COMPILE_TEST
	depends on THERMAL || THERMAL=n
	help
	  If you say yes here you get support for fans connected to GPIO lines.

	  This driver can also be built as a module. If so, the module
	  will be called gpio-fan.

config SENSORS_GXP_FAN_CTRL
	tristate "HPE GXP fan controller"
	depends on ARCH_HPE_GXP || COMPILE_TEST
	help
	  If you say yes here you get support for GXP fan control functionality.

	  The GXP controls fan function via the CPLD through the use of PWM
	  registers. This driver reports status and pwm setting of the fans.

config SENSORS_HIH6130
	tristate "Honeywell Humidicon HIH-6130 humidity/temperature sensor"
	depends on I2C
	help
	  If you say yes here you get support for Honeywell Humidicon
	  HIH-6130 and HIH-6131 Humidicon humidity sensors.

	  This driver can also be built as a module. If so, the module
	  will be called hih6130.

config SENSORS_HS3001
	tristate "Renesas HS3001 humidity and temperature sensors"
	depends on I2C
	help
	  If you say yes here you get support for the Renesas HS3001,
	  to HS3004 humidity and temperature sensors.

	  This driver can also be built as a module. If so, the module
	  will be called hs3001.

config SENSORS_IBMAEM
	tristate "IBM Active Energy Manager temperature/power sensors and control"
	select IPMI_SI
	depends on IPMI_HANDLER
	help
	  If you say yes here you get support for the temperature and
	  power sensors and capping hardware in various IBM System X
	  servers that support Active Energy Manager.  This includes
	  the x3350, x3550, x3650, x3655, x3755, x3850 M2, x3950 M2,
	  and certain HC10/HS2x/LS2x/QS2x blades.

	  This driver can also be built as a module. If so, the module
	  will be called ibmaem.

config SENSORS_IBMPEX
	tristate "IBM PowerExecutive temperature/power sensors"
	select IPMI_SI
	depends on IPMI_HANDLER
	help
	  If you say yes here you get support for the temperature and
	  power sensors in various IBM System X servers that support
	  PowerExecutive.  So far this includes the x3350, x3550, x3650,
	  x3655, and x3755; the x3800, x3850, and x3950 models that have
	  PCI Express; and some of the HS2x, LS2x, and QS2x blades.

	  This driver can also be built as a module. If so, the module
	  will be called ibmpex.

config SENSORS_IBMPOWERNV
	tristate "IBM POWERNV platform sensors"
	depends on PPC_POWERNV
	default y
	help
	  If you say yes here you get support for the temperature/fan/power
	  sensors on your PowerNV platform.

	  This driver can also be built as a module. If so, the module
	  will be called ibmpowernv.

config SENSORS_IIO_HWMON
	tristate "Hwmon driver that uses channels specified via iio maps"
	depends on IIO
	help
	  This is a platform driver that in combination with a suitable
	  map allows IIO devices to provide basic hwmon functionality
	  for those channels specified in the map.  This map can be provided
	  either via platform data or the device tree bindings.

config SENSORS_I5500
	tristate "Intel 5500/5520/X58 temperature sensor"
	depends on X86 && PCI
	help
	  If you say yes here you get support for the temperature
	  sensor inside the Intel 5500, 5520 and X58 chipsets.

	  This driver can also be built as a module. If so, the module
	  will be called i5500_temp.

config SENSORS_CORETEMP
	tristate "Intel Core/Core2/Atom temperature sensor"
	depends on X86
	help
	  If you say yes here you get support for the temperature
	  sensor inside your CPU. Most of the family 6 CPUs
	  are supported. Check Documentation/hwmon/coretemp.rst for details.

config SENSORS_IT87
	tristate "ITE IT87xx and compatibles"
	depends on HAS_IOPORT
	depends on !PPC
	select HWMON_VID
	help
	  If you say yes here you get support for ITE IT8705F, IT8712F, IT8716F,
	  IT8718F, IT8720F, IT8721F, IT8726F, IT8728F, IT8732F, IT8758E,
	  IT8771E, IT8772E, IT8781F, IT8782F, IT8783E/F, IT8786E, IT8790E,
	  IT8603E, IT8620E, IT8623E, and IT8628E sensor chips, and the SiS950
	  clone.

	  This driver can also be built as a module. If so, the module
	  will be called it87.

config SENSORS_JC42
	tristate "JEDEC JC42.4 compliant memory module temperature sensors"
	depends on I2C
	select REGMAP_I2C
	help
	  If you say yes here, you get support for JEDEC JC42.4 compliant
	  temperature sensors, which are used on many DDR3 memory modules for
	  mobile devices and servers.  Support will include, but not be limited
	  to, ADT7408, AT30TS00, CAT34TS02, CAT6095, MAX6604, MCP9804, MCP9805,
	  MCP9808, MCP98242, MCP98243, MCP98244, MCP9843, SE97, SE98,
	  STTS424(E), STTS2002, STTS3000, TSE2002, TSE2004, TS3000, and TS3001.

	  This driver can also be built as a module. If so, the module
	  will be called jc42.

config SENSORS_POWERZ
	tristate "ChargerLAB POWER-Z USB-C tester"
	depends on USB
	help
	  If you say yes here you get support for ChargerLAB POWER-Z series of
	  USB-C charging testers.

	  This driver can also be built as a module. If so, the module
	  will be called powerz.

config SENSORS_POWR1220
	tristate "Lattice POWR1220 Power Monitoring"
	depends on I2C
	help
	  If you say yes here you get access to the hardware monitoring
	  functions of the Lattice POWR1220 isp Power Supply Monitoring,
	  Sequencing and Margining Controller.

	  This driver can also be built as a module. If so, the module
	  will be called powr1220.

config SENSORS_LAN966X
	tristate "Microchip LAN966x Hardware Monitoring"
	depends on SOC_LAN966 || COMPILE_TEST
	select REGMAP
	select POLYNOMIAL
	help
	  If you say yes here you get support for temperature monitoring
	  on the Microchip LAN966x SoC.

	  This driver can also be built as a module. If so, the module
	  will be called lan966x-hwmon.

config SENSORS_LENOVO_EC
        tristate "Sensor reader for Lenovo ThinkStations"
        depends on X86
        help
          If you say yes here you get support for LENOVO
          EC Sensor data on newer ThinkStation systems

          This driver can also be built as a module. If so, the module
          will be called lenovo_ec_sensors.

config SENSORS_LINEAGE
	tristate "Lineage Compact Power Line Power Entry Module"
	depends on I2C
	help
	  If you say yes here you get support for the Lineage Compact Power Line
	  series of DC/DC and AC/DC converters such as CP1800, CP2000AC,
	  CP2000DC, CP2725, and others.

	  This driver can also be built as a module. If so, the module
	  will be called lineage-pem.

config SENSORS_LOCHNAGAR
	tristate "Lochnagar Hardware Monitor"
	depends on MFD_LOCHNAGAR
	help
	  If you say yes here you get support for Lochnagar 2 temperature,
	  voltage and current sensors abilities.

	  This driver can also be built as a module.  If so, the module
	  will be called lochnagar-hwmon.

config SENSORS_LTC2945
	tristate "Linear Technology LTC2945"
	depends on I2C
	select REGMAP_I2C
	help
	  If you say yes here you get support for Linear Technology LTC2945
	  I2C System Monitor.

	  This driver can also be built as a module. If so, the module will
	  be called ltc2945.

config SENSORS_LTC2947
	tristate

config SENSORS_LTC2947_I2C
	tristate "Analog Devices LTC2947 High Precision Power and Energy Monitor over I2C"
	depends on I2C
	select REGMAP_I2C
	select SENSORS_LTC2947
	help
	  If you say yes here you get support for Linear Technology LTC2947
	  I2C High Precision Power and Energy Monitor

	  This driver can also be built as a module. If so, the module will
	  be called ltc2947-i2c.

config SENSORS_LTC2947_SPI
	tristate "Analog Devices LTC2947 High Precision Power and Energy Monitor over SPI"
	depends on SPI_MASTER
	select REGMAP_SPI
	select SENSORS_LTC2947
	help
	  If you say yes here you get support for Linear Technology LTC2947
	  SPI High Precision Power and Energy Monitor

	  This driver can also be built as a module. If so, the module will
	  be called ltc2947-spi.

config SENSORS_LTC2990
	tristate "Linear Technology LTC2990"
	depends on I2C
	help
	  If you say yes here you get support for Linear Technology LTC2990
	  I2C System Monitor. The LTC2990 supports a combination of voltage,
	  current and temperature monitoring.

	  This driver can also be built as a module. If so, the module will
	  be called ltc2990.

config SENSORS_LTC2991
	tristate "Analog Devices LTC2991"
	depends on I2C
	help
	  If you say yes here you get support for Analog Devices LTC2991
	  Octal I2C Voltage, Current, and Temperature Monitor. The LTC2991
	  supports a combination of voltage, current and temperature monitoring.

	  This driver can also be built as a module. If so, the module will
	  be called ltc2991.

config SENSORS_LTC2992
	tristate "Linear Technology LTC2992"
	depends on I2C
	depends on GPIOLIB
	help
	  If you say yes here you get support for Linear Technology LTC2992
	  I2C System Monitor. The LTC2992 measures current, voltage, and
	  power of two supplies.

	  This driver can also be built as a module. If so, the module will
	  be called ltc2992.

config SENSORS_LTC4151
	tristate "Linear Technology LTC4151"
	depends on I2C
	help
	  If you say yes here you get support for Linear Technology LTC4151
	  High Voltage I2C Current and Voltage Monitor interface.

	  This driver can also be built as a module. If so, the module will
	  be called ltc4151.

config SENSORS_LTC4215
	tristate "Linear Technology LTC4215"
	depends on I2C
	help
	  If you say yes here you get support for Linear Technology LTC4215
	  Hot Swap Controller I2C interface.

	  This driver can also be built as a module. If so, the module will
	  be called ltc4215.

config SENSORS_LTC4222
	tristate "Linear Technology LTC4222"
	depends on I2C
	select REGMAP_I2C
	help
	  If you say yes here you get support for Linear Technology LTC4222
	  Dual Hot Swap Controller I2C interface.

	  This driver can also be built as a module. If so, the module will
	  be called ltc4222.

config SENSORS_LTC4245
	tristate "Linear Technology LTC4245"
	depends on I2C
	help
	  If you say yes here you get support for Linear Technology LTC4245
	  Multiple Supply Hot Swap Controller I2C interface.

	  This driver can also be built as a module. If so, the module will
	  be called ltc4245.

config SENSORS_LTC4260
	tristate "Linear Technology LTC4260"
	depends on I2C
	select REGMAP_I2C
	help
	  If you say yes here you get support for Linear Technology LTC4260
	  Positive Voltage Hot Swap Controller I2C interface.

	  This driver can also be built as a module. If so, the module will
	  be called ltc4260.

config SENSORS_LTC4261
	tristate "Linear Technology LTC4261"
	depends on I2C
	help
	  If you say yes here you get support for Linear Technology LTC4261
	  Negative Voltage Hot Swap Controller I2C interface.

	  This driver can also be built as a module. If so, the module will
	  be called ltc4261.

config SENSORS_LTC4282
	tristate "Analog Devices LTC4282"
	depends on I2C
	select REGMAP_I2C
	help
	  If you say yes here you get support for Analog Devices LTC4282
	  High Current Hot Swap Controller I2C interface.

	  This driver can also be built as a module. If so, the module will
	  be called ltc4282.

config SENSORS_LTQ_CPUTEMP
	bool "Lantiq cpu temperature sensor driver"
	depends on SOC_XWAY
	help
	  If you say yes here you get support for the temperature
	  sensor inside your CPU.

config SENSORS_MAX1111
	tristate "Maxim MAX1111 Serial 8-bit ADC chip and compatibles"
	depends on SPI_MASTER
	help
	  Say y here to support Maxim's MAX1110, MAX1111, MAX1112, and MAX1113
	  ADC chips.

	  This driver can also be built as a module. If so, the module
	  will be called max1111.

config SENSORS_MAX127
	tristate "Maxim MAX127 12-bit 8-channel Data Acquisition System"
	depends on I2C
	help
	  Say y here to support Maxim's MAX127 DAS chips.

	  This driver can also be built as a module. If so, the module
	  will be called max127.

config SENSORS_MAX16065
	tristate "Maxim MAX16065 System Manager and compatibles"
	depends on I2C
	help
	  If you say yes here you get support for hardware monitoring
	  capabilities of the following Maxim System Manager chips.
	    MAX16065
	    MAX16066
	    MAX16067
	    MAX16068
	    MAX16070
	    MAX16071

	  This driver can also be built as a module. If so, the module
	  will be called max16065.

config SENSORS_MAX1619
	tristate "Maxim MAX1619 sensor chip"
	depends on I2C
	help
	  If you say yes here you get support for MAX1619 sensor chip.

	  This driver can also be built as a module. If so, the module
	  will be called max1619.

config SENSORS_MAX1668
	tristate "Maxim MAX1668 and compatibles"
	depends on I2C
	help
	  If you say yes here you get support for MAX1668, MAX1989 and
	  MAX1805 chips.

	  This driver can also be built as a module. If so, the module
	  will be called max1668.

config SENSORS_MAX197
	tristate "Maxim MAX197 and compatibles"
	help
	  Support for the Maxim MAX197 A/D converter.
	  Support will include, but not be limited to, MAX197, and MAX199.

	  This driver can also be built as a module. If so, the module
	  will be called max197.

config SENSORS_MAX31722
	tristate "MAX31722 temperature sensor"
	depends on SPI
	help
	  Support for the Maxim Integrated MAX31722/MAX31723 digital
	  thermometers/thermostats operating over an SPI interface.

	  This driver can also be built as a module. If so, the module
	  will be called max31722.

config SENSORS_MAX31730
	tristate "MAX31730 temperature sensor"
	depends on I2C
	help
	  Support for the Maxim Integrated MAX31730 3-Channel Remote
	  Temperature Sensor.

	  This driver can also be built as a module. If so, the module
	  will be called max31730.

config SENSORS_MAX31760
	tristate "MAX31760 fan speed controller"
	depends on I2C
	select REGMAP_I2C
	help
	  Support for the Analog Devices MAX31760 Precision Fan-Speed
	  Controller. MAX31760 integrates temperature sensing along with
	  precision PWM fan control.

	  This driver can also be built as a module. If so, the module
	  will be called max31760.

config MAX31827
	tristate "MAX31827 low-power temperature switch and similar devices"
	depends on I2C
	select REGMAP_I2C
	help
	  If you say yes here you get support for MAX31827, MAX31828 and
	  MAX31829 low-power temperature switches and sensors connected with I2C.

	  This driver can also be built as a module.  If so, the module
	  will be called max31827.

config SENSORS_MAX6620
	tristate "Maxim MAX6620 fan controller"
	depends on I2C
	help
	  If you say yes here you get support for the MAX6620
	  fan controller.

	  This driver can also be built as a module. If so, the module
	  will be called max6620.

config SENSORS_MAX6621
	tristate "Maxim MAX6621 sensor chip"
	depends on I2C
	select REGMAP_I2C
	help
	  If you say yes here you get support for MAX6621 sensor chip.
	  MAX6621 is a PECI-to-I2C translator provides an efficient,
	  low-cost solution for PECI-to-SMBus/I2C protocol conversion.
	  It allows reading the temperature from the PECI-compliant
	  host directly from up to four PECI-enabled CPUs.

	  This driver can also be built as a module. If so, the module
	  will be called max6621.

config SENSORS_MAX6639
	tristate "Maxim MAX6639 sensor chip"
	depends on I2C
	select REGMAP_I2C
	help
	  If you say yes here you get support for the MAX6639
	  sensor chips.

	  This driver can also be built as a module. If so, the module
	  will be called max6639.

config SENSORS_MAX6642
	tristate "Maxim MAX6642 sensor chip"
	depends on I2C
	depends on SENSORS_LM90=n
	help
	  If you say yes here you get support for MAX6642 sensor chip.
	  MAX6642 is a SMBus-Compatible Remote/Local Temperature Sensor
	  with Overtemperature Alarm from Maxim.

	  This driver can also be built as a module. If so, the module
	  will be called max6642.

config SENSORS_MAX6650
	tristate "Maxim MAX6650 sensor chip"
	depends on I2C
	depends on THERMAL || THERMAL=n
	help
	  If you say yes here you get support for the MAX6650 / MAX6651
	  sensor chips.

	  This driver can also be built as a module. If so, the module
	  will be called max6650.

config SENSORS_MAX6697
	tristate "Maxim MAX6697 and compatibles"
	depends on I2C
	help
	  If you say yes here you get support for MAX6581, MAX6602, MAX6622,
	  MAX6636, MAX6689, MAX6693, MAX6694, MAX6697, MAX6698, and MAX6699
	  temperature sensor chips.

	  This driver can also be built as a module. If so, the module
	  will be called max6697.

config SENSORS_MAX31790
	tristate "Maxim MAX31790 sensor chip"
	depends on I2C
	help
	  If you say yes here you get support for 6-Channel PWM-Output
	  Fan RPM Controller.

	  This driver can also be built as a module. If so, the module
	  will be called max31790.

config SENSORS_MC34VR500
	tristate "NXP MC34VR500 hardware monitoring driver"
	depends on I2C
	help
	  If you say yes here you get support for the temperature and input
	  voltage sensors of the NXP MC34VR500.

config SENSORS_MCP3021
	tristate "Microchip MCP3021 and compatibles"
	depends on I2C
	help
	  If you say yes here you get support for MCP3021 and MCP3221.
	  The MCP3021 is a A/D converter (ADC) with 10-bit and the MCP3221
	  with 12-bit resolution.

	  This driver can also be built as a module. If so, the module
	  will be called mcp3021.

config SENSORS_MLXREG_FAN
	tristate "Mellanox FAN driver"
	depends on MELLANOX_PLATFORM
	imply THERMAL
	select REGMAP
	help
	  This option enables support for the FAN control on the Mellanox
	  Ethernet and InfiniBand switches. The driver can be activated by the
	  platform device add call. Say Y to enable these. To compile this
	  driver as a module, choose 'M' here: the module will be called
	  mlxreg-fan.

config SENSORS_TC654
	tristate "Microchip TC654/TC655 and compatibles"
	depends on I2C
	help
	  If you say yes here you get support for TC654 and TC655.
	  The TC654 and TC655 are PWM mode fan speed controllers with
	  FanSense technology for use with brushless DC fans.

	  This driver can also be built as a module. If so, the module
	  will be called tc654.

config SENSORS_TPS23861
	tristate "Texas Instruments TPS23861 PoE PSE"
	depends on I2C
	select REGMAP_I2C
	help
	  If you say yes here you get support for Texas Instruments
	  TPS23861 802.3at PoE PSE chips.

	  This driver can also be built as a module. If so, the module
	  will be called tps23861.

config SENSORS_MENF21BMC_HWMON
	tristate "MEN 14F021P00 BMC Hardware Monitoring"
	depends on MFD_MENF21BMC
	help
	  Say Y here to include support for the MEN 14F021P00 BMC
	  hardware monitoring.

	  This driver can also be built as a module. If so the module
	  will be called menf21bmc_hwmon.

config SENSORS_MR75203
	tristate "Moortec Semiconductor MR75203 PVT Controller"
	select REGMAP_MMIO
	help
	  If you say yes here you get support for Moortec MR75203
	  PVT controller.

	  This driver can also be built as a module. If so, the module
	  will be called mr75203.

config SENSORS_ADCXX
	tristate "National Semiconductor ADCxxxSxxx"
	depends on SPI_MASTER
	help
	  If you say yes here you get support for the National Semiconductor
	  ADC<bb><c>S<sss> chip family, where
	  * bb  is the resolution in number of bits (8, 10, 12)
	  * c   is the number of channels (1, 2, 4, 8)
	  * sss is the maximum conversion speed (021 for 200 kSPS, 051 for 500
	    kSPS and 101 for 1 MSPS)

	  Examples : ADC081S101, ADC124S501, ...

	  This driver can also be built as a module. If so, the module
	  will be called adcxx.

config SENSORS_LM63
	tristate "National Semiconductor LM63 and compatibles"
	depends on I2C
	help
	  If you say yes here you get support for the National
	  Semiconductor LM63, LM64, and LM96163 remote diode digital temperature
	  sensors with integrated fan control.  Such chips are found
	  on the Tyan S4882 (Thunder K8QS Pro) motherboard, among
	  others.

	  This driver can also be built as a module. If so, the module
	  will be called lm63.

config SENSORS_LM70
	tristate "National Semiconductor LM70 and compatibles"
	depends on SPI_MASTER
	help
	  If you say yes here you get support for the National Semiconductor
	  LM70, LM71, LM74 and Texas Instruments TMP121/TMP123, TMP122/TMP124,
	  TMP125 digital temperature sensor chips.

	  This driver can also be built as a module. If so, the module
	  will be called lm70.

config SENSORS_LM73
	tristate "National Semiconductor LM73"
	depends on I2C
	help
	  If you say yes here you get support for National Semiconductor LM73
	  sensor chips.
	  This driver can also be built as a module. If so, the module
	  will be called lm73.

config SENSORS_LM75
	tristate "National Semiconductor LM75 and compatibles"
	depends on I2C
	select REGMAP_I2C
	help
	  If you say yes here you get support for one common type of
	  temperature sensor chip, with models including:

		- Analog Devices ADT75
		- Atmel (now Microchip) AT30TS74
		- Dallas Semiconductor DS75, DS1775 and DS7505
		- Global Mixed-mode Technology (GMT) G751
		- Maxim MAX6625 and MAX6626
		- Microchip MCP980x
		- National Semiconductor LM75, LM75A
		- NXP's LM75A
		- ST Microelectronics STDS75
		- ST Microelectronics STLM75
		- TelCom (now Microchip) TCN75
		- Texas Instruments TMP100, TMP101, TMP105, TMP112, TMP75,
		  TMP175, TMP275

	  This driver supports driver model based binding through board
	  specific I2C device tables.

	  It also supports the "legacy" style of driver binding.  To use
	  that with some chips which don't replicate LM75 quirks exactly,
	  you may need the "force" module parameter.

	  This driver can also be built as a module. If so, the module
	  will be called lm75.

config SENSORS_LM77
	tristate "National Semiconductor LM77"
	depends on I2C
	help
	  If you say yes here you get support for National Semiconductor LM77
	  sensor chips.

	  This driver can also be built as a module. If so, the module
	  will be called lm77.

config SENSORS_LM78
	tristate "National Semiconductor LM78 and compatibles"
	depends on I2C
	select HWMON_VID
	help
	  If you say yes here you get support for National Semiconductor LM78,
	  LM78-J and LM79.

	  This driver can also be built as a module. If so, the module
	  will be called lm78.

config SENSORS_LM80
	tristate "National Semiconductor LM80 and LM96080"
	depends on I2C
	help
	  If you say yes here you get support for National Semiconductor
	  LM80 and LM96080 sensor chips.

	  This driver can also be built as a module. If so, the module
	  will be called lm80.

config SENSORS_LM83
	tristate "National Semiconductor LM83 and compatibles"
	depends on I2C
	select REGMAP
	help
	  If you say yes here you get support for National Semiconductor
	  LM82 and LM83 sensor chips.

	  This driver can also be built as a module. If so, the module
	  will be called lm83.

config SENSORS_LM85
	tristate "National Semiconductor LM85 and compatibles"
	depends on I2C
	select HWMON_VID
	help
	  If you say yes here you get support for National Semiconductor LM85
	  sensor chips and clones: ADM1027, ADT7463, ADT7468, EMC6D100,
	  EMC6D101, EMC6D102, and EMC6D103.

	  This driver can also be built as a module. If so, the module
	  will be called lm85.

config SENSORS_LM87
	tristate "National Semiconductor LM87 and compatibles"
	depends on I2C
	select HWMON_VID
	help
	  If you say yes here you get support for National Semiconductor LM87
	  and Analog Devices ADM1024 sensor chips.

	  This driver can also be built as a module. If so, the module
	  will be called lm87.

config SENSORS_LM90
	tristate "National Semiconductor LM90 and compatibles"
	depends on I2C
	help
	  If you say yes here you get support for National Semiconductor LM84,
	  LM90, LM86, LM89 and LM99, Analog Devices ADM1020, ADM2021, ADM1021A,
	  ADM1023, ADM1032, ADT7461, ADT7461A, ADT7481, ADT7482, and ADT7483A,
	  Maxim MAX1617, MAX6642, MAX6646, MAX6647, MAX6648, MAX6649, MAX6654,
	  MAX6657, MAX6658, MAX6659, MAX6680, MAX6681, MAX6692, MAX6695,
	  MAX6696,
	  ON Semiconductor NCT1008, NCT210, NCT72, NCT214, NCT218,
	  Winbond/Nuvoton W83L771W/G/AWG/ASG,
	  Philips NE1618, SA56004, GMT G781, Texas Instruments TMP451 and TMP461
	  sensor chips.

	  This driver can also be built as a module. If so, the module
	  will be called lm90.

config SENSORS_LM92
	tristate "National Semiconductor LM92 and compatibles"
	depends on I2C
	help
	  If you say yes here you get support for National Semiconductor LM92
	  and Maxim MAX6635 sensor chips.

	  This driver can also be built as a module. If so, the module
	  will be called lm92.

config SENSORS_LM93
	tristate "National Semiconductor LM93 and compatibles"
	depends on I2C
	select HWMON_VID
	help
	  If you say yes here you get support for National Semiconductor LM93,
	  LM94, and compatible sensor chips.

	  This driver can also be built as a module. If so, the module
	  will be called lm93.

config SENSORS_LM95234
	tristate "National Semiconductor LM95234 and compatibles"
	depends on I2C
	help
	  If you say yes here you get support for the LM95233 and LM95234
	  temperature sensor chips.

	  This driver can also be built as a module. If so, the module
	  will be called lm95234.

config SENSORS_LM95241
	tristate "National Semiconductor LM95241 and compatibles"
	depends on I2C
	help
	  If you say yes here you get support for LM95231 and LM95241 sensor
	  chips.

	  This driver can also be built as a module. If so, the module
	  will be called lm95241.

config SENSORS_LM95245
	tristate "National Semiconductor LM95245 and compatibles"
	depends on I2C
	select REGMAP_I2C
	help
	  If you say yes here you get support for LM95235 and LM95245
	  temperature sensor chips.

	  This driver can also be built as a module. If so, the module
	  will be called lm95245.

config SENSORS_PC87360
	tristate "National Semiconductor PC87360 family"
	depends on HAS_IOPORT
	depends on !PPC
	select HWMON_VID
	help
	  If you say yes here you get access to the hardware monitoring
	  functions of the National Semiconductor PC8736x Super-I/O chips.
	  The PC87360, PC87363 and PC87364 only have fan monitoring and
	  control.  The PC87365 and PC87366 additionally have voltage and
	  temperature monitoring.

	  This driver can also be built as a module. If so, the module
	  will be called pc87360.

config SENSORS_PC87427
	tristate "National Semiconductor PC87427"
	depends on HAS_IOPORT
	depends on !PPC
	help
	  If you say yes here you get access to the hardware monitoring
	  functions of the National Semiconductor PC87427 Super-I/O chip.
	  The chip has two distinct logical devices, one for fan speed
	  monitoring and control, and one for voltage and temperature
	  monitoring. Fan speed monitoring and control are supported, as
	  well as temperature monitoring. Voltages aren't supported yet.

	  This driver can also be built as a module. If so, the module
	  will be called pc87427.

config SENSORS_NTC_THERMISTOR
	tristate "NTC thermistor support"
	depends on IIO
	depends on THERMAL || !THERMAL_OF
	help
	  This driver supports NTC thermistors sensor reading and its
	  interpretation. The driver can also monitor the temperature and
	  send notifications about the temperature.

	  Currently, this driver supports
	  NCP15WB473, NCP18WB473, NCP21WB473, NCP03WB473, NCP15WL333,
	  NCP03WF104 and NCP15XH103 from Murata and B57330V2103 and
	  B57891S0103 from EPCOS.

	  This driver can also be built as a module. If so, the module
	  will be called ntc-thermistor.

config SENSORS_NCT6683
	tristate "Nuvoton NCT6683D"
	depends on HAS_IOPORT
	depends on !PPC
	help
	  If you say yes here you get support for the hardware monitoring
	  functionality of the Nuvoton NCT6683D eSIO chip.

	  This driver can also be built as a module. If so, the module
	  will be called nct6683.

config SENSORS_NCT6775_CORE
	tristate
	select REGMAP
	help
	  This module contains common code shared by the platform and
	  i2c versions of the nct6775 driver; it is not useful on its
	  own.

	  If built as a module, the module will be called
	  nct6775-core.

config SENSORS_NCT6775
	tristate "Platform driver for Nuvoton NCT6775F and compatibles"
	depends on HAS_IOPORT
	depends on !PPC
	depends on ACPI || ACPI=n
	select HWMON_VID
	select SENSORS_NCT6775_CORE
	help
	  If you say yes here you get support for the hardware monitoring
	  functionality of the Nuvoton NCT6106D, NCT6775F, NCT6776F, NCT6779D,
	  NCT6791D, NCT6792D, NCT6793D, NCT6795D, NCT6796D, and compatible
	  Super-I/O chips. This driver replaces the w83627ehf driver for
	  NCT6775F and NCT6776F.

	  This driver can also be built as a module. If so, the module
	  will be called nct6775.

config SENSORS_NCT6775_I2C
	tristate "I2C driver for Nuvoton NCT6775F and compatibles"
	depends on I2C
	select REGMAP_I2C
	select SENSORS_NCT6775_CORE
	help
	  If you say yes here you get support for the hardware monitoring
	  functionality of the Nuvoton NCT6106D, NCT6775F, NCT6776F, NCT6779D,
	  NCT6791D, NCT6792D, NCT6793D, NCT6795D, NCT6796D, and compatible
	  Super-I/O chips via their I2C interface.

	  If you're not building a kernel for a BMC, this is probably
	  not the driver you want (see CONFIG_SENSORS_NCT6775).

	  This driver can also be built as a module. If so, the module
	  will be called nct6775-i2c.

config SENSORS_NCT7802
	tristate "Nuvoton NCT7802Y"
	depends on I2C
	select REGMAP_I2C
	help
	  If you say yes here you get support for the Nuvoton NCT7802Y
	  hardware monitoring chip.

	  This driver can also be built as a module. If so, the module
	  will be called nct7802.

config SENSORS_NCT7904
	tristate "Nuvoton NCT7904"
	depends on I2C && WATCHDOG
	select WATCHDOG_CORE
	help
	  If you say yes here you get support for the Nuvoton NCT7904
	  hardware monitoring chip, including manual fan speed control
	  and support for the integrated watchdog.

	  This driver can also be built as a module. If so, the module
	  will be called nct7904.

config SENSORS_NPCM7XX
	tristate "Nuvoton NPCM750 and compatible PWM and Fan controllers"
	imply THERMAL
	help
	  This driver provides support for Nuvoton NPCM750/730/715/705 PWM
          and Fan controllers.

          This driver can also be built as a module. If so, the module
          will be called npcm750-pwm-fan.

config SENSORS_NSA320
	tristate "ZyXEL NSA320 and compatible fan speed and temperature sensors"
	depends on GPIOLIB && OF
	depends on MACH_KIRKWOOD || COMPILE_TEST
	help
	  If you say yes here you get support for hardware monitoring
	  for the ZyXEL NSA320 Media Server and other compatible devices
	  (probably the NSA325 and some NSA310 variants).

	  The sensor data is taken from a Holtek HT46R065 microcontroller
	  connected to GPIO lines.

	  This driver can also be built as a module. If so, the module
	  will be called nsa320-hwmon.

config SENSORS_NZXT_KRAKEN2
	tristate "NZXT Kraken X42/X51/X62/X72 liquid coolers"
	depends on USB_HID
	help
	  If you say yes here you get support for hardware monitoring for the
	  NZXT Kraken X42/X52/X62/X72 all-in-one CPU liquid coolers.

	  This driver can also be built as a module. If so, the module
	  will be called nzxt-kraken2.

config SENSORS_NZXT_KRAKEN3
	tristate "NZXT Kraken X53/X63/X73, Z53/Z63/Z73 coolers"
	depends on USB_HID
	help
	  If you say yes here you get support for hardware monitoring for the
	  NZXT Kraken X53/X63/X73, Z53/Z63/Z73 all-in-one CPU liquid coolers.

	  This driver can also be built as a module. If so, the module
	  will be called nzxt-kraken3.

config SENSORS_NZXT_SMART2
	tristate "NZXT RGB & Fan Controller/Smart Device v2"
	depends on USB_HID
	help
	  If you say yes here you get support for hardware monitoring for the
	  NZXT RGB & Fan Controller/Smart Device v2.

	  This driver can also be built as a module. If so, the module
	  will be called nzxt-smart2.

source "drivers/hwmon/occ/Kconfig"

config SENSORS_OXP
	tristate "OneXPlayer EC fan control"
	depends on ACPI
	depends on X86
	help
		If you say yes here you get support for fan readings and control over
		OneXPlayer handheld devices. Only OneXPlayer mini AMD handheld variant
		boards are supported.

		Can also be built as a module. In that case it will be called oxp-sensors.

config SENSORS_PCF8591
	tristate "Philips PCF8591 ADC/DAC"
	depends on I2C
	help
	  If you say yes here you get support for Philips PCF8591 4-channel
	  ADC, 1-channel DAC chips.

	  This driver can also be built as a module. If so, the module
	  will be called pcf8591.

	  These devices are hard to detect and rarely found on mainstream
	  hardware. If unsure, say N.

source "drivers/hwmon/peci/Kconfig"

source "drivers/hwmon/pmbus/Kconfig"

config SENSORS_PT5161L
	tristate "Astera Labs PT5161L PCIe retimer hardware monitoring"
	depends on I2C
	help
	  If you say yes here you get support for temperature monitoring
	  on the Astera Labs PT5161L PCIe retimer.

	  This driver can also be built as a module. If so, the module
	  will be called pt5161l.

config SENSORS_PWM_FAN
	tristate "PWM fan"
	depends on PWM || COMPILE_TEST
	depends on THERMAL || THERMAL=n
	help
	  If you say yes here you get support for fans connected to PWM lines.
	  The driver uses the generic PWM interface, thus it will work on a
	  variety of SoCs.

	  This driver can also be built as a module. If so, the module
	  will be called pwm-fan.

config SENSORS_RASPBERRYPI_HWMON
	tristate "Raspberry Pi voltage monitor"
	depends on RASPBERRYPI_FIRMWARE || (COMPILE_TEST && !RASPBERRYPI_FIRMWARE)
	help
	  If you say yes here you get support for voltage sensor on the
	  Raspberry Pi.

	  This driver can also be built as a module. If so, the module
	  will be called raspberrypi-hwmon.

config SENSORS_SL28CPLD
	tristate "Kontron sl28cpld hardware monitoring driver"
	depends on MFD_SL28CPLD || COMPILE_TEST
	help
	  If you say yes here you get support for the fan supervisor of the
	  sl28cpld board management controller.

	  This driver can also be built as a module.  If so, the module
	  will be called sl28cpld-hwmon.

config SENSORS_SBTSI
	tristate "Emulated SB-TSI temperature sensor"
	depends on I2C
	help
	  If you say yes here you get support for emulated temperature
	  sensors on AMD SoCs with SB-TSI interface connected to a BMC device.

	  This driver can also be built as a module. If so, the module will
	  be called sbtsi_temp.

config SENSORS_SBRMI
	tristate "Emulated SB-RMI sensor"
	depends on I2C
	help
	  If you say yes here you get support for emulated RMI
	  sensors on AMD SoCs with APML interface connected to a BMC device.

	  This driver can also be built as a module. If so, the module will
	  be called sbrmi.

config SENSORS_SHT15
	tristate "Sensiron humidity and temperature sensors. SHT15 and compat."
	depends on GPIOLIB || COMPILE_TEST
	select BITREVERSE
	help
	  If you say yes here you get support for the Sensiron SHT10, SHT11,
	  SHT15, SHT71, SHT75 humidity and temperature sensors.

	  This driver can also be built as a module. If so, the module
	  will be called sht15.

config SENSORS_SHT21
	tristate "Sensiron humidity and temperature sensors. SHT21 and compat."
	depends on I2C
	help
	  If you say yes here you get support for the Sensiron SHT21, SHT25
	  humidity and temperature sensors.

	  This driver can also be built as a module. If so, the module
	  will be called sht21.

config SENSORS_SHT3x
	tristate "Sensiron humidity and temperature sensors. SHT3x and compat."
	depends on I2C
	select CRC8
	help
	  If you say yes here you get support for the Sensiron SHT30 and SHT31
	  humidity and temperature sensors.

	  This driver can also be built as a module. If so, the module
	  will be called sht3x.

config SENSORS_SHT4x
	tristate "Sensiron humidity and temperature sensors. SHT4x and compat."
	depends on I2C
	select CRC8
	help
	  If you say yes here you get support for the Sensiron SHT40, SHT41 and
	  SHT45 humidity and temperature sensors.

	  This driver can also be built as a module. If so, the module
	  will be called sht4x.

config SENSORS_SHTC1
	tristate "Sensiron humidity and temperature sensors. SHTC1 and compat."
	depends on I2C
	help
	  If you say yes here you get support for the Sensiron SHTC1, SHTW1,
	  and SHTC3 humidity and temperature sensors.

	  This driver can also be built as a module. If so, the module
	  will be called shtc1.

config SENSORS_SIS5595
	tristate "Silicon Integrated Systems Corp. SiS5595"
	depends on PCI && HAS_IOPORT
	help
	  If you say yes here you get support for the integrated sensors in
	  SiS5595 South Bridges.

	  This driver can also be built as a module. If so, the module
	  will be called sis5595.

config SENSORS_SY7636A
	tristate "Silergy SY7636A"
	depends on MFD_SY7636A
	help
	  If you say yes here you get support for the thermistor readout of
	  the Silergy SY7636A PMIC.

	  This driver can also be built as a module.  If so, the module
	  will be called sy7636a-hwmon.

config SENSORS_DME1737
	tristate "SMSC DME1737, SCH311x and compatibles"
	depends on HAS_IOPORT
	depends on I2C && !PPC
	select HWMON_VID
	help
	  If you say yes here you get support for the hardware monitoring
	  and fan control features of the SMSC DME1737, SCH311x, SCH5027, and
	  Asus A8000 Super-I/O chips.

	  This driver can also be built as a module. If so, the module
	  will be called dme1737.

config SENSORS_EMC1403
	tristate "SMSC EMC1403/23 thermal sensor"
	depends on I2C
	select REGMAP_I2C
	help
	  If you say yes here you get support for the SMSC EMC1403/23
	  temperature monitoring chip.

	  Threshold values can be configured using sysfs.
	  Data from the different diodes are accessible via sysfs.

config SENSORS_EMC2103
	tristate "SMSC EMC2103"
	depends on I2C
	help
	  If you say yes here you get support for the temperature
	  and fan sensors of the SMSC EMC2103 chips.

	  This driver can also be built as a module. If so, the module
	  will be called emc2103.

config SENSORS_EMC2305
	tristate "Microchip EMC2305 and compatible EMC2301/2/3"
	depends on I2C
	imply THERMAL
	help
	  If you say yes here you get support for the Microchip EMC2305
	  fan controller chips.
	  The Microchip EMC2305 is a fan controller for up to 5 fans.
	  Fan rotation speeds are reported in RPM.

	  This driver can also be built as a module.  If so, the module
	  will be called emc2305.

config SENSORS_EMC6W201
	tristate "SMSC EMC6W201"
	depends on I2C
	help
	  If you say yes here you get support for the SMSC EMC6W201
	  hardware monitoring chip.

	  This driver can also be built as a module. If so, the module
	  will be called emc6w201.

config SENSORS_SMSC47M1
	tristate "SMSC LPC47M10x and compatibles"
	depends on HAS_IOPORT
	depends on !PPC
	help
	  If you say yes here you get support for the integrated fan
	  monitoring and control capabilities of the SMSC LPC47B27x,
	  LPC47M10x, LPC47M112, LPC47M13x, LPC47M14x, LPC47M15x,
	  LPC47M192, LPC47M292 and LPC47M997 chips.

	  The temperature and voltage sensor features of the LPC47M15x,
	  LPC47M192, LPC47M292 and LPC47M997 are supported by another
	  driver, select also "SMSC LPC47M192 and compatibles" below for
	  those.

	  This driver can also be built as a module. If so, the module
	  will be called smsc47m1.

config SENSORS_SMSC47M192
	tristate "SMSC LPC47M192 and compatibles"
	depends on I2C
	select HWMON_VID
	help
	  If you say yes here you get support for the temperature and
	  voltage sensors of the SMSC LPC47M192, LPC47M15x, LPC47M292
	  and LPC47M997 chips.

	  The fan monitoring and control capabilities of these chips
	  are supported by another driver, select
	  "SMSC LPC47M10x and compatibles" above. You need both drivers
	  if you want fan control and voltage/temperature sensor support.

	  This driver can also be built as a module. If so, the module
	  will be called smsc47m192.

config SENSORS_SMSC47B397
	tristate "SMSC LPC47B397-NC"
	depends on HAS_IOPORT
	depends on !PPC
	help
	  If you say yes here you get support for the SMSC LPC47B397-NC
	  sensor chip.

	  This driver can also be built as a module. If so, the module
	  will be called smsc47b397.

config SENSORS_SCH56XX_COMMON
	tristate
	select REGMAP

config SENSORS_SCH5627
	tristate "SMSC SCH5627"
	depends on HAS_IOPORT
	depends on !PPC && WATCHDOG
	select SENSORS_SCH56XX_COMMON
	select WATCHDOG_CORE
	help
	  If you say yes here you get support for the hardware monitoring
	  features of the SMSC SCH5627 Super-I/O chip including support for
	  the integrated watchdog.

	  This driver can also be built as a module. If so, the module
	  will be called sch5627.

config SENSORS_SCH5636
	tristate "SMSC SCH5636"
	depends on HAS_IOPORT
	depends on !PPC && WATCHDOG
	select SENSORS_SCH56XX_COMMON
	select WATCHDOG_CORE
	help
	  SMSC SCH5636 Super I/O chips include an embedded microcontroller for
	  hardware monitoring solutions, allowing motherboard manufacturers to
	  create their own custom hwmon solution based upon the SCH5636.

	  Currently this driver only supports the Fujitsu Theseus SCH5636 based
	  hwmon solution. Say yes here if you want support for the Fujitsu
	  Theseus' hardware monitoring features including support for the
	  integrated watchdog.

	  This driver can also be built as a module. If so, the module
	  will be called sch5636.

config SENSORS_STTS751
	tristate "ST Microelectronics STTS751"
	depends on I2C
	help
	  If you say yes here you get support for STTS751
	  temperature sensor chips.

	  This driver can also be built as a module. If so, the module
	  will be called stts751.

config SENSORS_SFCTEMP
	tristate "Starfive JH71x0 temperature sensor"
	depends on ARCH_STARFIVE || COMPILE_TEST
	help
	  If you say yes here you get support for temperature sensor
	  on the Starfive JH71x0 SoCs.

	  This driver can also be built as a module.  If so, the module
	  will be called sfctemp.

config SENSORS_SURFACE_FAN
	tristate "Surface Fan Driver"
	depends on SURFACE_AGGREGATOR
	depends on SURFACE_AGGREGATOR_BUS
	help
	  Driver that provides monitoring of the fan on Surface Pro devices that
	  have a fan, like the Surface Pro 9.

	  This makes the fan's current speed accessible through the hwmon
	  system. It does not provide control over the fan, the firmware is
	  responsible for that, this driver merely provides monitoring.

	  Select M or Y here, if you want to be able to read the fan's speed.

config SENSORS_ADC128D818
	tristate "Texas Instruments ADC128D818"
	depends on I2C
	help
	  If you say yes here you get support for the Texas Instruments
	  ADC128D818 System Monitor with Temperature Sensor chip.

	  This driver can also be built as a module. If so, the module
	  will be called adc128d818.

config SENSORS_ADS7828
	tristate "Texas Instruments ADS7828 and compatibles"
	depends on I2C
	select REGMAP_I2C
	help
	  If you say yes here you get support for Texas Instruments ADS7828 and
	  ADS7830 8-channel A/D converters. ADS7828 resolution is 12-bit, while
	  it is 8-bit on ADS7830.

	  This driver can also be built as a module. If so, the module
	  will be called ads7828.

config SENSORS_ADS7871
	tristate "Texas Instruments ADS7871 A/D converter"
	depends on SPI
	help
	  If you say yes here you get support for TI ADS7871 & ADS7870

	  This driver can also be built as a module. If so, the module
	  will be called ads7871.

config SENSORS_AMC6821
	tristate "Texas Instruments AMC6821"
	depends on I2C
	help
	  If you say yes here you get support for the Texas Instruments
	  AMC6821 hardware monitoring chips.

	  This driver can also be built as a module. If so, the module
	  will be called amc6821.

config SENSORS_INA209
	tristate "TI / Burr Brown INA209"
	depends on I2C
	help
	  If you say yes here you get support for the TI / Burr Brown INA209
	  voltage / current / power monitor I2C interface.

	  This driver can also be built as a module. If so, the module will
	  be called ina209.

config SENSORS_INA2XX
	tristate "Texas Instruments INA219 and compatibles"
	depends on I2C
	select REGMAP_I2C
	help
	  If you say yes here you get support for INA219, INA220, INA226,
	  INA230, and INA231 power monitor chips.

	  The INA2xx driver is configured for the default configuration of
	  the part as described in the datasheet.
	  Default value for Rshunt is 10 mOhms.
	  This driver can also be built as a module. If so, the module
	  will be called ina2xx.

config SENSORS_INA238
	tristate "Texas Instruments INA238"
	depends on I2C
	select REGMAP_I2C
	help
	  If you say yes here you get support for the INA238 power monitor
	  chip. This driver supports voltage, current, power and temperature
	  measurements as well as alarm configuration.

	  This driver can also be built as a module. If so, the module
	  will be called ina238.

config SENSORS_INA3221
	tristate "Texas Instruments INA3221 Triple Power Monitor"
	depends on I2C
	select REGMAP_I2C
	help
	  If you say yes here you get support for  the TI INA3221 Triple Power
	  Monitor.

	  This driver can also be built as a module. If so, the module
	  will be called ina3221.

config SENSORS_TC74
	tristate "Microchip TC74"
	depends on I2C
	help
	  If you say yes here you get support for Microchip TC74 single
	  input temperature sensor chips.

	  This driver can also be built as a module. If so, the module
	  will be called tc74.

config SENSORS_THMC50
	tristate "Texas Instruments THMC50 / Analog Devices ADM1022"
	depends on I2C
	help
	  If you say yes here you get support for Texas Instruments THMC50
	  sensor chips and clones: the Analog Devices ADM1022.

	  This driver can also be built as a module. If so, the module
	  will be called thmc50.

config SENSORS_TMP102
	tristate "Texas Instruments TMP102"
	depends on I2C
	select REGMAP_I2C
	help
	  If you say yes here you get support for Texas Instruments TMP102
	  sensor chips.

	  This driver can also be built as a module. If so, the module
	  will be called tmp102.

config SENSORS_TMP103
	tristate "Texas Instruments TMP103"
	depends on I2C
	select REGMAP_I2C
	help
	  If you say yes here you get support for Texas Instruments TMP103
	  sensor chips.

	  This driver can also be built as a module. If so, the module
	  will be called tmp103.

config SENSORS_TMP108
	tristate "Texas Instruments TMP108"
	depends on I2C
	select REGMAP_I2C
	help
	  If you say yes here you get support for Texas Instruments TMP108
	  sensor chips.

	  This driver can also be built as a module. If so, the module
	  will be called tmp108.

config SENSORS_TMP401
	tristate "Texas Instruments TMP401 and compatibles"
	depends on I2C
	select REGMAP
	help
	  If you say yes here you get support for Texas Instruments TMP401,
	  TMP411, TMP431, TMP432, and TMP435 temperature sensor chips.

	  This driver can also be built as a module. If so, the module
	  will be called tmp401.

config SENSORS_TMP421
	tristate "Texas Instruments TMP421 and compatible"
	depends on I2C
	help
	  If you say yes here you get support for Texas Instruments TMP421,
	  TMP422, TMP423, TMP441, and TMP442 temperature sensor chips.

	  This driver can also be built as a module. If so, the module
	  will be called tmp421.

config SENSORS_TMP464
	tristate "Texas Instruments TMP464 and compatible"
	depends on I2C
	select REGMAP_I2C
	help
	  If you say yes here you get support for Texas Instruments TMP464
	  and TMP468 temperature sensor chips.

	  This driver can also be built as a module. If so, the module
	  will be called tmp464.

config SENSORS_TMP513
	tristate "Texas Instruments TMP513 and compatibles"
	depends on I2C
	help
	  If you say yes here you get support for Texas Instruments TMP512,
	  and TMP513 temperature and power supply sensor chips.

	  This driver can also be built as a module. If so, the module
	  will be called tmp513.

config SENSORS_VEXPRESS
	tristate "Versatile Express"
	depends on VEXPRESS_CONFIG
	help
	  This driver provides support for hardware sensors available on
	  the ARM Ltd's Versatile Express platform. It can provide wide
	  range of information like temperature, power, energy.

config SENSORS_VIA_CPUTEMP
	tristate "VIA CPU temperature sensor"
	depends on X86
	select HWMON_VID
	help
	  If you say yes here you get support for the temperature
	  sensor inside your CPU. Supported are all known variants of
	  the VIA C7 and Nano.

config SENSORS_VIA686A
	tristate "VIA686A"
	depends on PCI && HAS_IOPORT
	help
	  If you say yes here you get support for the integrated sensors in
	  Via 686A/B South Bridges.

	  This driver can also be built as a module. If so, the module
	  will be called via686a.

config SENSORS_VT1211
	tristate "VIA VT1211"
	depends on HAS_IOPORT
	depends on !PPC
	select HWMON_VID
	help
	  If you say yes here then you get support for hardware monitoring
	  features of the VIA VT1211 Super-I/O chip.

	  This driver can also be built as a module. If so, the module
	  will be called vt1211.

config SENSORS_VT8231
	tristate "VIA VT8231"
	depends on PCI && HAS_IOPORT
	select HWMON_VID
	help
	  If you say yes here then you get support for the integrated sensors
	  in the VIA VT8231 device.

	  This driver can also be built as a module. If so, the module
	  will be called vt8231.

config SENSORS_W83773G
	tristate "Nuvoton W83773G"
	depends on I2C
	select REGMAP_I2C
	help
	  If you say yes here you get support for the Nuvoton W83773G hardware
	  monitoring chip.

	  This driver can also be built as a module. If so, the module
	  will be called w83773g.

config SENSORS_W83781D
	tristate "Winbond W83781D, W83782D, W83783S, Asus AS99127F"
	depends on I2C
	select HWMON_VID
	help
	  If you say yes here you get support for the Winbond W8378x series
	  of sensor chips: the W83781D, W83782D and W83783S, and the similar
	  Asus AS99127F.

	  This driver can also be built as a module. If so, the module
	  will be called w83781d.

config SENSORS_W83791D
	tristate "Winbond W83791D"
	depends on I2C
	select HWMON_VID
	help
	  If you say yes here you get support for the Winbond W83791D chip.

	  This driver can also be built as a module. If so, the module
	  will be called w83791d.

config SENSORS_W83792D
	tristate "Winbond W83792D"
	depends on I2C
	help
	  If you say yes here you get support for the Winbond W83792D chip.

	  This driver can also be built as a module. If so, the module
	  will be called w83792d.

config SENSORS_W83793
	tristate "Winbond W83793"
	depends on I2C
	select HWMON_VID
	help
	  If you say yes here you get support for the Winbond W83793
	  hardware monitoring chip, including support for the integrated
	  watchdog.

	  This driver can also be built as a module. If so, the module
	  will be called w83793.

config SENSORS_W83795
	tristate "Winbond/Nuvoton W83795G/ADG"
	depends on I2C
	help
	  If you say yes here you get support for the Winbond W83795G and
	  W83795ADG hardware monitoring chip, including manual fan speed
	  control.

	  This driver can also be built as a module. If so, the module
	  will be called w83795.

config SENSORS_W83795_FANCTRL
	bool "Include automatic fan control support"
	depends on SENSORS_W83795
	help
	  If you say yes here, support for automatic fan speed control
	  will be included in the driver.

	  Please also note that this option will create sysfs attribute
	  files which may change in the future, so you shouldn't rely
	  on them being stable.

config SENSORS_W83L785TS
	tristate "Winbond W83L785TS-S"
	depends on I2C
	help
	  If you say yes here you get support for the Winbond W83L785TS-S
	  sensor chip, which is used on the Asus A7N8X, among other
	  motherboards.

	  This driver can also be built as a module. If so, the module
	  will be called w83l785ts.

config SENSORS_W83L786NG
	tristate "Winbond W83L786NG, W83L786NR"
	depends on I2C
	help
	  If you say yes here you get support for the Winbond W83L786NG
	  and W83L786NR sensor chips.

	  This driver can also be built as a module. If so, the module
	  will be called w83l786ng.

config SENSORS_W83627HF
	tristate "Winbond W83627HF, W83627THF, W83637HF, W83687THF, W83697HF"
	depends on HAS_IOPORT
	depends on !PPC
	select HWMON_VID
	help
	  If you say yes here you get support for the Winbond W836X7 series
	  of sensor chips: the W83627HF, W83627THF, W83637HF, W83687THF and
	  W83697HF.

	  This driver can also be built as a module. If so, the module
	  will be called w83627hf.

config SENSORS_W83627EHF
	tristate "Winbond W83627EHF/EHG/DHG/UHG, W83667HG"
	depends on HAS_IOPORT
	depends on !PPC
	select HWMON_VID
	help
	  If you say yes here you get support for the hardware
	  monitoring functionality of the Winbond W83627EHF Super-I/O chip.

	  This driver also supports the W83627EHG, which is the lead-free
	  version of the W83627EHF, and the W83627DHG, which is a similar
	  chip suited for specific Intel processors that use PECI such as
	  the Core 2 Duo. And also the W83627UHG, which is a stripped down
	  version of the W83627DHG (as far as hardware monitoring goes.)

	  This driver also supports Nuvoton W83667HG and W83667HG-B.

	  This driver can also be built as a module. If so, the module
	  will be called w83627ehf.

config SENSORS_WM831X
	tristate "WM831x PMICs"
	depends on MFD_WM831X
	help
	  If you say yes here you get support for the hardware
	  monitoring functionality of the Wolfson Microelectronics
	  WM831x series of PMICs.

	  This driver can also be built as a module. If so, the module
	  will be called wm831x-hwmon.

config SENSORS_WM8350
	tristate "Wolfson Microelectronics WM835x"
	depends on MFD_WM8350
	help
	  If you say yes here you get support for the hardware
	  monitoring features of the WM835x series of PMICs.

	  This driver can also be built as a module. If so, the module
	  will be called wm8350-hwmon.

config SENSORS_ULTRA45
	tristate "Sun Ultra45 PIC16F747"
	depends on SPARC64
	help
	  This driver provides support for the Ultra45 workstation environmental
	  sensors.

config SENSORS_XGENE
	tristate "APM X-Gene SoC hardware monitoring driver"
	depends on XGENE_SLIMPRO_MBOX || PCC
	help
	  If you say yes here you get support for the temperature
	  and power sensors for APM X-Gene SoC.

config SENSORS_INTEL_M10_BMC_HWMON
	tristate "Intel MAX10 BMC Hardware Monitoring"
	depends on MFD_INTEL_M10_BMC_CORE
	help
	  This driver provides support for the hardware monitoring functionality
	  on Intel MAX10 BMC chip.

	  This BMC Chip is used on Intel FPGA PCIe Acceleration Cards (PAC). Its
	  sensors monitor various telemetry data of different components on the
	  card, e.g. board temperature, FPGA core temperature/voltage/current.

if ACPI

comment "ACPI drivers"

config SENSORS_ACPI_POWER
	tristate "ACPI 4.0 power meter"
	help
	  This driver exposes ACPI 4.0 power meters as hardware monitoring
	  devices.  Say Y (or M) if you have a computer with ACPI 4.0 firmware
	  and a power meter.

	  To compile this driver as a module, choose M here:
	  the module will be called acpi_power_meter.

config SENSORS_ATK0110
	tristate "ASUS ATK0110"
	depends on X86
	help
	  If you say yes here you get support for the ACPI hardware
	  monitoring interface found in many ASUS motherboards. This
	  driver will provide readings of fans, voltages and temperatures
	  through the system firmware.

	  This driver can also be built as a module. If so, the module
	  will be called asus_atk0110.

config SENSORS_ASUS_WMI
	tristate "ASUS WMI X370/X470/B450/X399"
	depends on ACPI_WMI
	help
	  If you say yes here you get support for the ACPI hardware monitoring
	  interface found in X370/X470/B450/X399 ASUS motherboards. This driver
	  will provide readings of fans, voltages and temperatures through the system
	  firmware.

	  This driver can also be built as a module. If so, the module
	  will be called asus_wmi_sensors.

config SENSORS_ASUS_EC
	tristate "ASUS EC Sensors"
	depends on X86
	help
	  If you say yes here you get support for the ACPI embedded controller
	  hardware monitoring interface found in ASUS motherboards. The driver
	  currently supports B550/X570 boards, although other ASUS boards might
	  provide this monitoring interface as well.

	  This driver can also be built as a module. If so, the module
	  will be called asus_ec_sensors.

config SENSORS_HP_WMI
	tristate "HP WMI Sensors"
	depends on ACPI_WMI
	help
	  If you say yes here you get support for the ACPI hardware monitoring
	  interface found in HP (and some HP Compaq) business-class computers.
	  Available sensors vary between systems. Temperature and fan speed
	  sensors are the most common.

	  This driver can also be built as a module. If so, the module
	  will be called hp_wmi_sensors.

endif # ACPI

endif # HWMON<|MERGE_RESOLUTION|>--- conflicted
+++ resolved
@@ -40,11 +40,7 @@
 
 config SENSORS_ABITUGURU
 	tristate "Abit uGuru (rev 1 & 2)"
-<<<<<<< HEAD
-	depends on (X86 && DMI) || COMPILE_TEST
-=======
 	depends on (X86 && DMI) || COMPILE_TEST && HAS_IOPORT
->>>>>>> 0c383648
 	help
 	  If you say yes here you get support for the sensor part of the first
 	  and second revision of the Abit uGuru chip. The voltage and frequency
@@ -59,11 +55,7 @@
 
 config SENSORS_ABITUGURU3
 	tristate "Abit uGuru (rev 3)"
-<<<<<<< HEAD
-	depends on (X86 && DMI) || COMPILE_TEST
-=======
 	depends on (X86 && DMI) || COMPILE_TEST && HAS_IOPORT
->>>>>>> 0c383648
 	help
 	  If you say yes here you get support for the sensor part of the
 	  third revision of the Abit uGuru chip. Only reading the sensors
