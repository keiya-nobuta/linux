--- conflicted
+++ resolved
@@ -34,12 +34,7 @@
 
 #include "virtgpu_drv.h"
 
-<<<<<<< HEAD
-static void virtio_gpu_create_context(struct drm_device *dev,
-				      struct drm_file *file)
-=======
 void virtio_gpu_create_context(struct drm_device *dev, struct drm_file *file)
->>>>>>> 358c7c61
 {
 	struct virtio_gpu_device *vgdev = dev->dev_private;
 	struct virtio_gpu_fpriv *vfpriv = file->driver_priv;
