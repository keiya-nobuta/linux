/*
 * Copyright 2014 Advanced Micro Devices, Inc.
 *
 * Permission is hereby granted, free of charge, to any person obtaining a
 * copy of this software and associated documentation files (the "Software"),
 * to deal in the Software without restriction, including without limitation
 * the rights to use, copy, modify, merge, publish, distribute, sublicense,
 * and/or sell copies of the Software, and to permit persons to whom the
 * Software is furnished to do so, subject to the following conditions:
 *
 * The above copyright notice and this permission notice shall be included in
 * all copies or substantial portions of the Software.
 *
 * THE SOFTWARE IS PROVIDED "AS IS", WITHOUT WARRANTY OF ANY KIND, EXPRESS OR
 * IMPLIED, INCLUDING BUT NOT LIMITED TO THE WARRANTIES OF MERCHANTABILITY,
 * FITNESS FOR A PARTICULAR PURPOSE AND NONINFRINGEMENT.  IN NO EVENT SHALL
 * THE COPYRIGHT HOLDER(S) OR AUTHOR(S) BE LIABLE FOR ANY CLAIM, DAMAGES OR
 * OTHER LIABILITY, WHETHER IN AN ACTION OF CONTRACT, TORT OR OTHERWISE,
 * ARISING FROM, OUT OF OR IN CONNECTION WITH THE SOFTWARE OR THE USE OR
 * OTHER DEALINGS IN THE SOFTWARE.
 *
 */

#include <linux/printk.h>
#include <linux/slab.h>
#include <linux/mm_types.h>

#include "kfd_priv.h"
#include "kfd_mqd_manager.h"
#include "cik_regs.h"
#include "cik_structs.h"
#include "oss/oss_2_4_sh_mask.h"

static inline struct cik_mqd *get_mqd(void *mqd)
{
	return (struct cik_mqd *)mqd;
}

static inline struct cik_sdma_rlc_registers *get_sdma_mqd(void *mqd)
{
	return (struct cik_sdma_rlc_registers *)mqd;
}

static int init_mqd(struct mqd_manager *mm, void **mqd,
		struct kfd_mem_obj **mqd_mem_obj, uint64_t *gart_addr,
		struct queue_properties *q)
{
	uint64_t addr;
	struct cik_mqd *m;
	int retval;

	retval = kfd_gtt_sa_allocate(mm->dev, sizeof(struct cik_mqd),
					mqd_mem_obj);

	if (retval != 0)
		return -ENOMEM;

	m = (struct cik_mqd *) (*mqd_mem_obj)->cpu_ptr;
	addr = (*mqd_mem_obj)->gpu_addr;

	memset(m, 0, ALIGN(sizeof(struct cik_mqd), 256));

	m->header = 0xC0310800;
	m->compute_pipelinestat_enable = 1;
	m->compute_static_thread_mgmt_se0 = 0xFFFFFFFF;
	m->compute_static_thread_mgmt_se1 = 0xFFFFFFFF;
	m->compute_static_thread_mgmt_se2 = 0xFFFFFFFF;
	m->compute_static_thread_mgmt_se3 = 0xFFFFFFFF;

	/*
	 * Make sure to use the last queue state saved on mqd when the cp
	 * reassigns the queue, so when queue is switched on/off (e.g over
	 * subscription or quantum timeout) the context will be consistent
	 */
	m->cp_hqd_persistent_state =
				DEFAULT_CP_HQD_PERSISTENT_STATE | PRELOAD_REQ;

	m->cp_mqd_control             = MQD_CONTROL_PRIV_STATE_EN;
	m->cp_mqd_base_addr_lo        = lower_32_bits(addr);
	m->cp_mqd_base_addr_hi        = upper_32_bits(addr);

	m->cp_hqd_ib_control = DEFAULT_MIN_IB_AVAIL_SIZE | IB_ATC_EN;
	/* Although WinKFD writes this, I suspect it should not be necessary */
	m->cp_hqd_ib_control = IB_ATC_EN | DEFAULT_MIN_IB_AVAIL_SIZE;

	m->cp_hqd_quantum = QUANTUM_EN | QUANTUM_SCALE_1MS |
				QUANTUM_DURATION(10);

	/*
	 * Pipe Priority
	 * Identifies the pipe relative priority when this queue is connected
	 * to the pipeline. The pipe priority is against the GFX pipe and HP3D.
	 * In KFD we are using a fixed pipe priority set to CS_MEDIUM.
	 * 0 = CS_LOW (typically below GFX)
	 * 1 = CS_MEDIUM (typically between HP3D and GFX
	 * 2 = CS_HIGH (typically above HP3D)
	 */
	m->cp_hqd_pipe_priority = 1;
	m->cp_hqd_queue_priority = 15;

	if (q->format == KFD_QUEUE_FORMAT_AQL)
		m->cp_hqd_iq_rptr = AQL_ENABLE;

	*mqd = m;
	if (gart_addr)
		*gart_addr = addr;
	retval = mm->update_mqd(mm, m, q);

	return retval;
}

static int init_mqd_sdma(struct mqd_manager *mm, void **mqd,
			struct kfd_mem_obj **mqd_mem_obj, uint64_t *gart_addr,
			struct queue_properties *q)
{
	int retval;
	struct cik_sdma_rlc_registers *m;

	retval = kfd_gtt_sa_allocate(mm->dev,
					sizeof(struct cik_sdma_rlc_registers),
					mqd_mem_obj);

	if (retval != 0)
		return -ENOMEM;

	m = (struct cik_sdma_rlc_registers *) (*mqd_mem_obj)->cpu_ptr;

	memset(m, 0, sizeof(struct cik_sdma_rlc_registers));

	*mqd = m;
	if (gart_addr)
		*gart_addr = (*mqd_mem_obj)->gpu_addr;

	retval = mm->update_mqd(mm, m, q);

	return retval;
}

static void uninit_mqd(struct mqd_manager *mm, void *mqd,
			struct kfd_mem_obj *mqd_mem_obj)
{
	kfd_gtt_sa_free(mm->dev, mqd_mem_obj);
}

static void uninit_mqd_sdma(struct mqd_manager *mm, void *mqd,
				struct kfd_mem_obj *mqd_mem_obj)
{
	kfd_gtt_sa_free(mm->dev, mqd_mem_obj);
}

static int load_mqd(struct mqd_manager *mm, void *mqd, uint32_t pipe_id,
		    uint32_t queue_id, struct queue_properties *p,
		    struct mm_struct *mms)
{
	/* AQL write pointer counts in 64B packets, PM4/CP counts in dwords. */
	uint32_t wptr_shift = (p->format == KFD_QUEUE_FORMAT_AQL ? 4 : 0);
	uint32_t wptr_mask = (uint32_t)((p->queue_size / 4) - 1);

	return mm->dev->kfd2kgd->hqd_load(mm->dev->kgd, mqd, pipe_id, queue_id,
					  (uint32_t __user *)p->write_ptr,
					  wptr_shift, wptr_mask, mms);
}

static int load_mqd_sdma(struct mqd_manager *mm, void *mqd,
			 uint32_t pipe_id, uint32_t queue_id,
			 struct queue_properties *p, struct mm_struct *mms)
{
	return mm->dev->kfd2kgd->hqd_sdma_load(mm->dev->kgd, mqd,
					       (uint32_t __user *)p->write_ptr,
					       mms);
}

static int update_mqd(struct mqd_manager *mm, void *mqd,
			struct queue_properties *q)
{
	struct cik_mqd *m;

	m = get_mqd(mqd);
	m->cp_hqd_pq_control = DEFAULT_RPTR_BLOCK_SIZE |
				DEFAULT_MIN_AVAIL_SIZE | PQ_ATC_EN;

	/*
	 * Calculating queue size which is log base 2 of actual queue size -1
	 * dwords and another -1 for ffs
	 */
	m->cp_hqd_pq_control |= order_base_2(q->queue_size / 4) - 1;
	m->cp_hqd_pq_base_lo = lower_32_bits((uint64_t)q->queue_address >> 8);
	m->cp_hqd_pq_base_hi = upper_32_bits((uint64_t)q->queue_address >> 8);
	m->cp_hqd_pq_rptr_report_addr_lo = lower_32_bits((uint64_t)q->read_ptr);
	m->cp_hqd_pq_rptr_report_addr_hi = upper_32_bits((uint64_t)q->read_ptr);
	m->cp_hqd_pq_doorbell_control = DOORBELL_OFFSET(q->doorbell_off);

	m->cp_hqd_vmid = q->vmid;

	if (q->format == KFD_QUEUE_FORMAT_AQL)
		m->cp_hqd_pq_control |= NO_UPDATE_RPTR;

	q->is_active = (q->queue_size > 0 &&
			q->queue_address != 0 &&
			q->queue_percent > 0);

	return 0;
}

static int update_mqd_sdma(struct mqd_manager *mm, void *mqd,
				struct queue_properties *q)
{
	struct cik_sdma_rlc_registers *m;

	m = get_sdma_mqd(mqd);
<<<<<<< HEAD
	m->sdma_rlc_rb_cntl = (ffs(q->queue_size / sizeof(unsigned int)) - 1)
=======
	m->sdma_rlc_rb_cntl = order_base_2(q->queue_size / 4)
>>>>>>> 03a0dded
			<< SDMA0_RLC0_RB_CNTL__RB_SIZE__SHIFT |
			q->vmid << SDMA0_RLC0_RB_CNTL__RB_VMID__SHIFT |
			1 << SDMA0_RLC0_RB_CNTL__RPTR_WRITEBACK_ENABLE__SHIFT |
			6 << SDMA0_RLC0_RB_CNTL__RPTR_WRITEBACK_TIMER__SHIFT;

	m->sdma_rlc_rb_base = lower_32_bits(q->queue_address >> 8);
	m->sdma_rlc_rb_base_hi = upper_32_bits(q->queue_address >> 8);
	m->sdma_rlc_rb_rptr_addr_lo = lower_32_bits((uint64_t)q->read_ptr);
	m->sdma_rlc_rb_rptr_addr_hi = upper_32_bits((uint64_t)q->read_ptr);
	m->sdma_rlc_doorbell =
		q->doorbell_off << SDMA0_RLC0_DOORBELL__OFFSET__SHIFT;

	m->sdma_rlc_virtual_addr = q->sdma_vm_addr;

	m->sdma_engine_id = q->sdma_engine_id;
	m->sdma_queue_id = q->sdma_queue_id;

	q->is_active = (q->queue_size > 0 &&
			q->queue_address != 0 &&
			q->queue_percent > 0);

	return 0;
}

static int destroy_mqd(struct mqd_manager *mm, void *mqd,
			enum kfd_preempt_type type,
			unsigned int timeout, uint32_t pipe_id,
			uint32_t queue_id)
{
	return mm->dev->kfd2kgd->hqd_destroy(mm->dev->kgd, mqd, type, timeout,
					pipe_id, queue_id);
}

/*
 * preempt type here is ignored because there is only one way
 * to preempt sdma queue
 */
static int destroy_mqd_sdma(struct mqd_manager *mm, void *mqd,
				enum kfd_preempt_type type,
				unsigned int timeout, uint32_t pipe_id,
				uint32_t queue_id)
{
	return mm->dev->kfd2kgd->hqd_sdma_destroy(mm->dev->kgd, mqd, timeout);
}

static bool is_occupied(struct mqd_manager *mm, void *mqd,
			uint64_t queue_address,	uint32_t pipe_id,
			uint32_t queue_id)
{

	return mm->dev->kfd2kgd->hqd_is_occupied(mm->dev->kgd, queue_address,
					pipe_id, queue_id);

}

static bool is_occupied_sdma(struct mqd_manager *mm, void *mqd,
			uint64_t queue_address,	uint32_t pipe_id,
			uint32_t queue_id)
{
	return mm->dev->kfd2kgd->hqd_sdma_is_occupied(mm->dev->kgd, mqd);
}

/*
 * HIQ MQD Implementation, concrete implementation for HIQ MQD implementation.
 * The HIQ queue in Kaveri is using the same MQD structure as all the user mode
 * queues but with different initial values.
 */

static int init_mqd_hiq(struct mqd_manager *mm, void **mqd,
		struct kfd_mem_obj **mqd_mem_obj, uint64_t *gart_addr,
		struct queue_properties *q)
{
	uint64_t addr;
	struct cik_mqd *m;
	int retval;

	retval = kfd_gtt_sa_allocate(mm->dev, sizeof(struct cik_mqd),
					mqd_mem_obj);

	if (retval != 0)
		return -ENOMEM;

	m = (struct cik_mqd *) (*mqd_mem_obj)->cpu_ptr;
	addr = (*mqd_mem_obj)->gpu_addr;

	memset(m, 0, ALIGN(sizeof(struct cik_mqd), 256));

	m->header = 0xC0310800;
	m->compute_pipelinestat_enable = 1;
	m->compute_static_thread_mgmt_se0 = 0xFFFFFFFF;
	m->compute_static_thread_mgmt_se1 = 0xFFFFFFFF;
	m->compute_static_thread_mgmt_se2 = 0xFFFFFFFF;
	m->compute_static_thread_mgmt_se3 = 0xFFFFFFFF;

	m->cp_hqd_persistent_state = DEFAULT_CP_HQD_PERSISTENT_STATE |
					PRELOAD_REQ;
	m->cp_hqd_quantum = QUANTUM_EN | QUANTUM_SCALE_1MS |
				QUANTUM_DURATION(10);

	m->cp_mqd_control             = MQD_CONTROL_PRIV_STATE_EN;
	m->cp_mqd_base_addr_lo        = lower_32_bits(addr);
	m->cp_mqd_base_addr_hi        = upper_32_bits(addr);

	m->cp_hqd_ib_control = DEFAULT_MIN_IB_AVAIL_SIZE;

	/*
	 * Pipe Priority
	 * Identifies the pipe relative priority when this queue is connected
	 * to the pipeline. The pipe priority is against the GFX pipe and HP3D.
	 * In KFD we are using a fixed pipe priority set to CS_MEDIUM.
	 * 0 = CS_LOW (typically below GFX)
	 * 1 = CS_MEDIUM (typically between HP3D and GFX
	 * 2 = CS_HIGH (typically above HP3D)
	 */
	m->cp_hqd_pipe_priority = 1;
	m->cp_hqd_queue_priority = 15;

	*mqd = m;
	if (gart_addr)
		*gart_addr = addr;
	retval = mm->update_mqd(mm, m, q);

	return retval;
}

static int update_mqd_hiq(struct mqd_manager *mm, void *mqd,
				struct queue_properties *q)
{
	struct cik_mqd *m;

	m = get_mqd(mqd);
	m->cp_hqd_pq_control = DEFAULT_RPTR_BLOCK_SIZE |
				DEFAULT_MIN_AVAIL_SIZE |
				PRIV_STATE |
				KMD_QUEUE;

	/*
	 * Calculating queue size which is log base 2 of actual queue
	 * size -1 dwords
	 */
	m->cp_hqd_pq_control |= order_base_2(q->queue_size / 4) - 1;
	m->cp_hqd_pq_base_lo = lower_32_bits((uint64_t)q->queue_address >> 8);
	m->cp_hqd_pq_base_hi = upper_32_bits((uint64_t)q->queue_address >> 8);
	m->cp_hqd_pq_rptr_report_addr_lo = lower_32_bits((uint64_t)q->read_ptr);
	m->cp_hqd_pq_rptr_report_addr_hi = upper_32_bits((uint64_t)q->read_ptr);
	m->cp_hqd_pq_doorbell_control = DOORBELL_OFFSET(q->doorbell_off);

	m->cp_hqd_vmid = q->vmid;

	q->is_active = (q->queue_size > 0 &&
			q->queue_address != 0 &&
			q->queue_percent > 0);

	return 0;
}

#if defined(CONFIG_DEBUG_FS)

static int debugfs_show_mqd(struct seq_file *m, void *data)
{
	seq_hex_dump(m, "    ", DUMP_PREFIX_OFFSET, 32, 4,
		     data, sizeof(struct cik_mqd), false);
	return 0;
}

static int debugfs_show_mqd_sdma(struct seq_file *m, void *data)
{
	seq_hex_dump(m, "    ", DUMP_PREFIX_OFFSET, 32, 4,
		     data, sizeof(struct cik_sdma_rlc_registers), false);
	return 0;
}

#endif


struct mqd_manager *mqd_manager_init_cik(enum KFD_MQD_TYPE type,
		struct kfd_dev *dev)
{
	struct mqd_manager *mqd;

	if (WARN_ON(type >= KFD_MQD_TYPE_MAX))
		return NULL;

	mqd = kzalloc(sizeof(*mqd), GFP_KERNEL);
	if (!mqd)
		return NULL;

	mqd->dev = dev;

	switch (type) {
	case KFD_MQD_TYPE_CP:
	case KFD_MQD_TYPE_COMPUTE:
		mqd->init_mqd = init_mqd;
		mqd->uninit_mqd = uninit_mqd;
		mqd->load_mqd = load_mqd;
		mqd->update_mqd = update_mqd;
		mqd->destroy_mqd = destroy_mqd;
		mqd->is_occupied = is_occupied;
#if defined(CONFIG_DEBUG_FS)
		mqd->debugfs_show_mqd = debugfs_show_mqd;
#endif
		break;
	case KFD_MQD_TYPE_HIQ:
		mqd->init_mqd = init_mqd_hiq;
		mqd->uninit_mqd = uninit_mqd;
		mqd->load_mqd = load_mqd;
		mqd->update_mqd = update_mqd_hiq;
		mqd->destroy_mqd = destroy_mqd;
		mqd->is_occupied = is_occupied;
#if defined(CONFIG_DEBUG_FS)
		mqd->debugfs_show_mqd = debugfs_show_mqd;
#endif
		break;
	case KFD_MQD_TYPE_SDMA:
		mqd->init_mqd = init_mqd_sdma;
		mqd->uninit_mqd = uninit_mqd_sdma;
		mqd->load_mqd = load_mqd_sdma;
		mqd->update_mqd = update_mqd_sdma;
		mqd->destroy_mqd = destroy_mqd_sdma;
		mqd->is_occupied = is_occupied_sdma;
#if defined(CONFIG_DEBUG_FS)
		mqd->debugfs_show_mqd = debugfs_show_mqd_sdma;
#endif
		break;
	default:
		kfree(mqd);
		return NULL;
	}

	return mqd;
}
<|MERGE_RESOLUTION|>--- conflicted
+++ resolved
@@ -208,11 +208,7 @@
 	struct cik_sdma_rlc_registers *m;
 
 	m = get_sdma_mqd(mqd);
-<<<<<<< HEAD
-	m->sdma_rlc_rb_cntl = (ffs(q->queue_size / sizeof(unsigned int)) - 1)
-=======
 	m->sdma_rlc_rb_cntl = order_base_2(q->queue_size / 4)
->>>>>>> 03a0dded
 			<< SDMA0_RLC0_RB_CNTL__RB_SIZE__SHIFT |
 			q->vmid << SDMA0_RLC0_RB_CNTL__RB_VMID__SHIFT |
 			1 << SDMA0_RLC0_RB_CNTL__RPTR_WRITEBACK_ENABLE__SHIFT |
