--- conflicted
+++ resolved
@@ -688,10 +688,6 @@
 		struct aux_payload *payload,
 		enum aux_return_code_type *operation_result)
 {
-<<<<<<< HEAD
-	return amdgpu_dm_process_dmub_aux_transfer_sync(ctx, link->link_index, payload, operation_result);
-}
-=======
 	return amdgpu_dm_process_dmub_aux_transfer_sync(true, ctx,
 			link->link_index, (void *)payload,
 			(void *)operation_result);
@@ -707,7 +703,6 @@
 			(void *)operation_result);
 }
 
->>>>>>> df0cc57e
 void dm_set_dcn_clocks(struct dc_context *ctx, struct dc_clocks *clks)
 {
 	/* TODO: something */
