--- conflicted
+++ resolved
@@ -68,13 +68,8 @@
 					void *ras_error_status);
 	bool (*check_ecc_err_status)(struct amdgpu_device *adev,
 			enum amdgpu_mca_error_type type, void *ras_error_status);
-<<<<<<< HEAD
-	/* support different eeprom table version for different asic */
-	void (*set_eeprom_table_version)(struct amdgpu_ras_eeprom_table_header *hdr);
-=======
 	int (*update_ecc_status)(struct amdgpu_device *adev,
 			uint64_t status, uint64_t ipid, uint64_t addr);
->>>>>>> 0c383648
 };
 
 struct amdgpu_umc_funcs {
@@ -110,14 +105,10 @@
 int amdgpu_umc_ras_sw_init(struct amdgpu_device *adev);
 int amdgpu_umc_ras_late_init(struct amdgpu_device *adev, struct ras_common_if *ras_block);
 int amdgpu_umc_poison_handler(struct amdgpu_device *adev,
-<<<<<<< HEAD
-			enum amdgpu_ras_block block, bool reset);
-=======
 			enum amdgpu_ras_block block, uint32_t reset);
 int amdgpu_umc_pasid_poison_handler(struct amdgpu_device *adev,
 			enum amdgpu_ras_block block, uint16_t pasid,
 			pasid_notify pasid_fn, void *data, uint32_t reset);
->>>>>>> 0c383648
 int amdgpu_umc_process_ecc_irq(struct amdgpu_device *adev,
 		struct amdgpu_irq_src *source,
 		struct amdgpu_iv_entry *entry);
@@ -137,9 +128,6 @@
 			umc_func func, void *data);
 
 int amdgpu_umc_bad_page_polling_timeout(struct amdgpu_device *adev,
-<<<<<<< HEAD
-			bool reset, uint32_t timeout_ms);
-=======
 			uint32_t reset, uint32_t timeout_ms);
 
 int amdgpu_umc_update_ecc_status(struct amdgpu_device *adev,
@@ -151,5 +139,4 @@
 
 void amdgpu_umc_handle_bad_pages(struct amdgpu_device *adev,
 			void *ras_error_status);
->>>>>>> 0c383648
 #endif