/*
 * Copyright 2014 Advanced Micro Devices, Inc.
 * Copyright 2008 Red Hat Inc.
 * Copyright 2009 Jerome Glisse.
 *
 * Permission is hereby granted, free of charge, to any person obtaining a
 * copy of this software and associated documentation files (the "Software"),
 * to deal in the Software without restriction, including without limitation
 * the rights to use, copy, modify, merge, publish, distribute, sublicense,
 * and/or sell copies of the Software, and to permit persons to whom the
 * Software is furnished to do so, subject to the following conditions:
 *
 * The above copyright notice and this permission notice shall be included in
 * all copies or substantial portions of the Software.
 *
 * THE SOFTWARE IS PROVIDED "AS IS", WITHOUT WARRANTY OF ANY KIND, EXPRESS OR
 * IMPLIED, INCLUDING BUT NOT LIMITED TO THE WARRANTIES OF MERCHANTABILITY,
 * FITNESS FOR A PARTICULAR PURPOSE AND NONINFRINGEMENT.  IN NO EVENT SHALL
 * THE COPYRIGHT HOLDER(S) OR AUTHOR(S) BE LIABLE FOR ANY CLAIM, DAMAGES OR
 * OTHER LIABILITY, WHETHER IN AN ACTION OF CONTRACT, TORT OR OTHERWISE,
 * ARISING FROM, OUT OF OR IN CONNECTION WITH THE SOFTWARE OR THE USE OR
 * OTHER DEALINGS IN THE SOFTWARE.
 *
 */
#include <drm/drmP.h>
#include "amdgpu.h"
#include "amdgpu_gfx.h"

/*
 * GPU scratch registers helpers function.
 */
/**
 * amdgpu_gfx_scratch_get - Allocate a scratch register
 *
 * @adev: amdgpu_device pointer
 * @reg: scratch register mmio offset
 *
 * Allocate a CP scratch register for use by the driver (all asics).
 * Returns 0 on success or -EINVAL on failure.
 */
int amdgpu_gfx_scratch_get(struct amdgpu_device *adev, uint32_t *reg)
{
	int i;

	i = ffs(adev->gfx.scratch.free_mask);
	if (i != 0 && i <= adev->gfx.scratch.num_reg) {
		i--;
		adev->gfx.scratch.free_mask &= ~(1u << i);
		*reg = adev->gfx.scratch.reg_base + i;
		return 0;
	}
	return -EINVAL;
}

/**
 * amdgpu_gfx_scratch_free - Free a scratch register
 *
 * @adev: amdgpu_device pointer
 * @reg: scratch register mmio offset
 *
 * Free a CP scratch register allocated for use by the driver (all asics)
 */
void amdgpu_gfx_scratch_free(struct amdgpu_device *adev, uint32_t reg)
{
	adev->gfx.scratch.free_mask |= 1u << (reg - adev->gfx.scratch.reg_base);
}

/**
 * amdgpu_gfx_parse_disable_cu - Parse the disable_cu module parameter
 *
 * @mask: array in which the per-shader array disable masks will be stored
 * @max_se: number of SEs
 * @max_sh: number of SHs
 *
 * The bitmask of CUs to be disabled in the shader array determined by se and
 * sh is stored in mask[se * max_sh + sh].
 */
void amdgpu_gfx_parse_disable_cu(unsigned *mask, unsigned max_se, unsigned max_sh)
{
	unsigned se, sh, cu;
	const char *p;

	memset(mask, 0, sizeof(*mask) * max_se * max_sh);

	if (!amdgpu_disable_cu || !*amdgpu_disable_cu)
		return;

	p = amdgpu_disable_cu;
	for (;;) {
		char *next;
		int ret = sscanf(p, "%u.%u.%u", &se, &sh, &cu);
		if (ret < 3) {
			DRM_ERROR("amdgpu: could not parse disable_cu\n");
			return;
		}

		if (se < max_se && sh < max_sh && cu < 16) {
			DRM_INFO("amdgpu: disabling CU %u.%u.%u\n", se, sh, cu);
			mask[se * max_sh + sh] |= 1u << cu;
		} else {
			DRM_ERROR("amdgpu: disable_cu %u.%u.%u is out of range\n",
				  se, sh, cu);
		}

		next = strchr(p, ',');
		if (!next)
			break;
		p = next + 1;
	}
}

void amdgpu_gfx_compute_queue_acquire(struct amdgpu_device *adev)
{
	int i, queue, pipe, mec;

	/* policy for amdgpu compute queue ownership */
	for (i = 0; i < AMDGPU_MAX_COMPUTE_QUEUES; ++i) {
		queue = i % adev->gfx.mec.num_queue_per_pipe;
		pipe = (i / adev->gfx.mec.num_queue_per_pipe)
			% adev->gfx.mec.num_pipe_per_mec;
		mec = (i / adev->gfx.mec.num_queue_per_pipe)
			/ adev->gfx.mec.num_pipe_per_mec;

		/* we've run out of HW */
		if (mec >= adev->gfx.mec.num_mec)
			break;

<<<<<<< HEAD
		if (adev->gfx.mec.num_mec > 1) {
=======
		/* FIXME: spreading the queues across pipes causes perf regressions */
		if (0) {
>>>>>>> bb176f67
			/* policy: amdgpu owns the first two queues of the first MEC */
			if (mec == 0 && queue < 2)
				set_bit(i, adev->gfx.mec.queue_bitmap);
		} else {
			/* policy: amdgpu owns all queues in the first pipe */
			if (mec == 0 && pipe == 0)
				set_bit(i, adev->gfx.mec.queue_bitmap);
		}
	}

	/* update the number of active compute rings */
	adev->gfx.num_compute_rings =
		bitmap_weight(adev->gfx.mec.queue_bitmap, AMDGPU_MAX_COMPUTE_QUEUES);

	/* If you hit this case and edited the policy, you probably just
	 * need to increase AMDGPU_MAX_COMPUTE_RINGS */
	if (WARN_ON(adev->gfx.num_compute_rings > AMDGPU_MAX_COMPUTE_RINGS))
		adev->gfx.num_compute_rings = AMDGPU_MAX_COMPUTE_RINGS;
}

static int amdgpu_gfx_kiq_acquire(struct amdgpu_device *adev,
				  struct amdgpu_ring *ring)
{
	int queue_bit;
	int mec, pipe, queue;

	queue_bit = adev->gfx.mec.num_mec
		    * adev->gfx.mec.num_pipe_per_mec
		    * adev->gfx.mec.num_queue_per_pipe;

	while (queue_bit-- >= 0) {
		if (test_bit(queue_bit, adev->gfx.mec.queue_bitmap))
			continue;

		amdgpu_gfx_bit_to_queue(adev, queue_bit, &mec, &pipe, &queue);

		/* Using pipes 2/3 from MEC 2 seems cause problems */
		if (mec == 1 && pipe > 1)
			continue;

		ring->me = mec + 1;
		ring->pipe = pipe;
		ring->queue = queue;

		return 0;
	}

	dev_err(adev->dev, "Failed to find a queue for KIQ\n");
	return -EINVAL;
}

int amdgpu_gfx_kiq_init_ring(struct amdgpu_device *adev,
			     struct amdgpu_ring *ring,
			     struct amdgpu_irq_src *irq)
{
	struct amdgpu_kiq *kiq = &adev->gfx.kiq;
	int r = 0;

	mutex_init(&kiq->ring_mutex);

	r = amdgpu_wb_get(adev, &adev->virt.reg_val_offs);
	if (r)
		return r;

	ring->adev = NULL;
	ring->ring_obj = NULL;
	ring->use_doorbell = true;
	ring->doorbell_index = AMDGPU_DOORBELL_KIQ;

	r = amdgpu_gfx_kiq_acquire(adev, ring);
	if (r)
		return r;

	ring->eop_gpu_addr = kiq->eop_gpu_addr;
	sprintf(ring->name, "kiq_%d.%d.%d", ring->me, ring->pipe, ring->queue);
	r = amdgpu_ring_init(adev, ring, 1024,
			     irq, AMDGPU_CP_KIQ_IRQ_DRIVER0);
	if (r)
		dev_warn(adev->dev, "(%d) failed to init kiq ring\n", r);

	return r;
}

void amdgpu_gfx_kiq_free_ring(struct amdgpu_ring *ring,
			      struct amdgpu_irq_src *irq)
{
	amdgpu_wb_free(ring->adev, ring->adev->virt.reg_val_offs);
	amdgpu_ring_fini(ring);
}

void amdgpu_gfx_kiq_fini(struct amdgpu_device *adev)
{
	struct amdgpu_kiq *kiq = &adev->gfx.kiq;

	amdgpu_bo_free_kernel(&kiq->eop_obj, &kiq->eop_gpu_addr, NULL);
}

int amdgpu_gfx_kiq_init(struct amdgpu_device *adev,
			unsigned hpd_size)
{
	int r;
	u32 *hpd;
	struct amdgpu_kiq *kiq = &adev->gfx.kiq;

	r = amdgpu_bo_create_kernel(adev, hpd_size, PAGE_SIZE,
				    AMDGPU_GEM_DOMAIN_GTT, &kiq->eop_obj,
				    &kiq->eop_gpu_addr, (void **)&hpd);
	if (r) {
		dev_warn(adev->dev, "failed to create KIQ bo (%d).\n", r);
		return r;
	}

	memset(hpd, 0, hpd_size);

	r = amdgpu_bo_reserve(kiq->eop_obj, true);
	if (unlikely(r != 0))
		dev_warn(adev->dev, "(%d) reserve kiq eop bo failed\n", r);
	amdgpu_bo_kunmap(kiq->eop_obj);
	amdgpu_bo_unreserve(kiq->eop_obj);

	return 0;
}

/* create MQD for each compute queue */
int amdgpu_gfx_compute_mqd_sw_init(struct amdgpu_device *adev,
				   unsigned mqd_size)
{
	struct amdgpu_ring *ring = NULL;
	int r, i;

	/* create MQD for KIQ */
	ring = &adev->gfx.kiq.ring;
	if (!ring->mqd_obj) {
		r = amdgpu_bo_create_kernel(adev, mqd_size, PAGE_SIZE,
					    AMDGPU_GEM_DOMAIN_GTT, &ring->mqd_obj,
					    &ring->mqd_gpu_addr, &ring->mqd_ptr);
		if (r) {
			dev_warn(adev->dev, "failed to create ring mqd ob (%d)", r);
			return r;
		}

		/* prepare MQD backup */
		adev->gfx.mec.mqd_backup[AMDGPU_MAX_COMPUTE_RINGS] = kmalloc(mqd_size, GFP_KERNEL);
		if (!adev->gfx.mec.mqd_backup[AMDGPU_MAX_COMPUTE_RINGS])
				dev_warn(adev->dev, "no memory to create MQD backup for ring %s\n", ring->name);
	}

	/* create MQD for each KCQ */
	for (i = 0; i < adev->gfx.num_compute_rings; i++) {
		ring = &adev->gfx.compute_ring[i];
		if (!ring->mqd_obj) {
			r = amdgpu_bo_create_kernel(adev, mqd_size, PAGE_SIZE,
						    AMDGPU_GEM_DOMAIN_GTT, &ring->mqd_obj,
						    &ring->mqd_gpu_addr, &ring->mqd_ptr);
			if (r) {
				dev_warn(adev->dev, "failed to create ring mqd ob (%d)", r);
				return r;
			}

			/* prepare MQD backup */
			adev->gfx.mec.mqd_backup[i] = kmalloc(mqd_size, GFP_KERNEL);
			if (!adev->gfx.mec.mqd_backup[i])
				dev_warn(adev->dev, "no memory to create MQD backup for ring %s\n", ring->name);
		}
	}

	return 0;
}

void amdgpu_gfx_compute_mqd_sw_fini(struct amdgpu_device *adev)
{
	struct amdgpu_ring *ring = NULL;
	int i;

	for (i = 0; i < adev->gfx.num_compute_rings; i++) {
		ring = &adev->gfx.compute_ring[i];
		kfree(adev->gfx.mec.mqd_backup[i]);
		amdgpu_bo_free_kernel(&ring->mqd_obj,
				      &ring->mqd_gpu_addr,
				      &ring->mqd_ptr);
	}

	ring = &adev->gfx.kiq.ring;
	kfree(adev->gfx.mec.mqd_backup[AMDGPU_MAX_COMPUTE_RINGS]);
	amdgpu_bo_free_kernel(&ring->mqd_obj,
			      &ring->mqd_gpu_addr,
			      &ring->mqd_ptr);
}<|MERGE_RESOLUTION|>--- conflicted
+++ resolved
@@ -125,12 +125,8 @@
 		if (mec >= adev->gfx.mec.num_mec)
 			break;
 
-<<<<<<< HEAD
-		if (adev->gfx.mec.num_mec > 1) {
-=======
 		/* FIXME: spreading the queues across pipes causes perf regressions */
 		if (0) {
->>>>>>> bb176f67
 			/* policy: amdgpu owns the first two queues of the first MEC */
 			if (mec == 0 && queue < 2)
 				set_bit(i, adev->gfx.mec.queue_bitmap);
