--- conflicted
+++ resolved
@@ -55,11 +55,7 @@
 
 #define DRIVER_NAME		"i915"
 #define DRIVER_DESC		"Intel Graphics"
-<<<<<<< HEAD
-#define DRIVER_DATE		"20141107"
-=======
 #define DRIVER_DATE		"20141121"
->>>>>>> 064ca1d2
 
 #undef WARN_ON
 #define WARN_ON(x)		WARN(x, "WARN_ON(" #x ")")
@@ -247,11 +243,6 @@
 	uint32_t ctrl1;
 	/* HDMI only, 0 when used for DP */
 	uint32_t cfgcr1, cfgcr2;
-};
-
-struct intel_shared_dpll_config {
-	unsigned crtc_mask; /* mask of CRTCs sharing this PLL */
-	struct intel_dpll_hw_state hw_state;
 };
 
 struct intel_shared_dpll_config {
