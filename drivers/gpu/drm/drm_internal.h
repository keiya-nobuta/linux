/*
 * Copyright © 2014 Intel Corporation
 *   Daniel Vetter <daniel.vetter@ffwll.ch>
 *
 * Permission is hereby granted, free of charge, to any person obtaining a
 * copy of this software and associated documentation files (the "Software"),
 * to deal in the Software without restriction, including without limitation
 * the rights to use, copy, modify, merge, publish, distribute, sublicense,
 * and/or sell copies of the Software, and to permit persons to whom the
 * Software is furnished to do so, subject to the following conditions:
 *
 * The above copyright notice and this permission notice shall be included in
 * all copies or substantial portions of the Software.
 *
 * THE SOFTWARE IS PROVIDED "AS IS", WITHOUT WARRANTY OF ANY KIND, EXPRESS OR
 * IMPLIED, INCLUDING BUT NOT LIMITED TO THE WARRANTIES OF MERCHANTABILITY,
 * FITNESS FOR A PARTICULAR PURPOSE AND NONINFRINGEMENT.  IN NO EVENT SHALL
 * THE COPYRIGHT HOLDER(S) OR AUTHOR(S) BE LIABLE FOR ANY CLAIM, DAMAGES OR
 * OTHER LIABILITY, WHETHER IN AN ACTION OF CONTRACT, TORT OR OTHERWISE,
 * ARISING FROM, OUT OF OR IN CONNECTION WITH THE SOFTWARE OR THE USE OR
 * OTHER DEALINGS IN THE SOFTWARE.
 */

#ifndef __DRM_INTERNAL_H__
#define __DRM_INTERNAL_H__

#include <linux/kthread.h>
#include <linux/types.h>

#include <drm/drm_ioctl.h>
#include <drm/drm_vblank.h>

#define DRM_IF_MAJOR 1
#define DRM_IF_MINOR 4

#define DRM_IF_VERSION(maj, min) (maj << 16 | min)

struct cea_sad;
struct dentry;
struct dma_buf;
struct iosys_map;
struct drm_connector;
struct drm_crtc;
struct drm_framebuffer;
struct drm_gem_object;
struct drm_master;
struct drm_minor;
struct drm_prime_file_private;
struct drm_printer;
struct drm_vblank_crtc;

/* drm_file.c */
extern struct mutex drm_global_mutex;
bool drm_dev_needs_global_mutex(struct drm_device *dev);
struct drm_file *drm_file_alloc(struct drm_minor *minor);
void drm_file_free(struct drm_file *file);
void drm_lastclose(struct drm_device *dev);

#ifdef CONFIG_PCI

/* drm_pci.c */
int drm_pci_set_busid(struct drm_device *dev, struct drm_master *master);

#else

static inline int drm_pci_set_busid(struct drm_device *dev,
				    struct drm_master *master)
{
	return -EINVAL;
}

#endif

/* drm_prime.c */
int drm_prime_handle_to_fd_ioctl(struct drm_device *dev, void *data,
				 struct drm_file *file_priv);
int drm_prime_fd_to_handle_ioctl(struct drm_device *dev, void *data,
				 struct drm_file *file_priv);

void drm_prime_init_file_private(struct drm_prime_file_private *prime_fpriv);
void drm_prime_destroy_file_private(struct drm_prime_file_private *prime_fpriv);
void drm_prime_remove_buf_handle(struct drm_prime_file_private *prime_fpriv,
				 uint32_t handle);

/* drm_drv.c */
struct drm_minor *drm_minor_acquire(unsigned int minor_id);
void drm_minor_release(struct drm_minor *minor);

/* drm_managed.c */
void drm_managed_release(struct drm_device *dev);
void drmm_add_final_kfree(struct drm_device *dev, void *container);

/* drm_vblank.c */
static inline bool drm_vblank_passed(u64 seq, u64 ref)
{
	return (seq - ref) <= (1 << 23);
}

void drm_vblank_disable_and_save(struct drm_device *dev, unsigned int pipe);
int drm_vblank_get(struct drm_device *dev, unsigned int pipe);
void drm_vblank_put(struct drm_device *dev, unsigned int pipe);
u64 drm_vblank_count(struct drm_device *dev, unsigned int pipe);

/* drm_vblank_work.c */
static inline void drm_vblank_flush_worker(struct drm_vblank_crtc *vblank)
{
	kthread_flush_worker(vblank->worker);
}

static inline void drm_vblank_destroy_worker(struct drm_vblank_crtc *vblank)
{
	if (vblank->worker)
		kthread_destroy_worker(vblank->worker);
}

int drm_vblank_worker_init(struct drm_vblank_crtc *vblank);
void drm_vblank_cancel_pending_works(struct drm_vblank_crtc *vblank);
void drm_handle_vblank_works(struct drm_vblank_crtc *vblank);

/* IOCTLS */
int drm_wait_vblank_ioctl(struct drm_device *dev, void *data,
			  struct drm_file *filp);

/* drm_irq.c */

/* IOCTLS */
int drm_crtc_get_sequence_ioctl(struct drm_device *dev, void *data,
				struct drm_file *filp);

int drm_crtc_queue_sequence_ioctl(struct drm_device *dev, void *data,
				  struct drm_file *filp);

/* drm_auth.c */
int drm_getmagic(struct drm_device *dev, void *data,
		 struct drm_file *file_priv);
int drm_authmagic(struct drm_device *dev, void *data,
		  struct drm_file *file_priv);
int drm_setmaster_ioctl(struct drm_device *dev, void *data,
			struct drm_file *file_priv);
int drm_dropmaster_ioctl(struct drm_device *dev, void *data,
			 struct drm_file *file_priv);
int drm_master_open(struct drm_file *file_priv);
void drm_master_release(struct drm_file *file_priv);
bool drm_master_internal_acquire(struct drm_device *dev);
void drm_master_internal_release(struct drm_device *dev);

/* drm_sysfs.c */
extern struct class *drm_class;

int drm_sysfs_init(void);
void drm_sysfs_destroy(void);
struct device *drm_sysfs_minor_alloc(struct drm_minor *minor);
int drm_sysfs_connector_add(struct drm_connector *connector);
int drm_sysfs_connector_add_late(struct drm_connector *connector);
void drm_sysfs_connector_remove_early(struct drm_connector *connector);
void drm_sysfs_connector_remove(struct drm_connector *connector);

void drm_sysfs_lease_event(struct drm_device *dev);

/* drm_gem.c */
int drm_gem_init(struct drm_device *dev);
int drm_gem_handle_create_tail(struct drm_file *file_priv,
			       struct drm_gem_object *obj,
			       u32 *handlep);
int drm_gem_close_ioctl(struct drm_device *dev, void *data,
			struct drm_file *file_priv);
int drm_gem_flink_ioctl(struct drm_device *dev, void *data,
			struct drm_file *file_priv);
int drm_gem_open_ioctl(struct drm_device *dev, void *data,
		       struct drm_file *file_priv);
void drm_gem_open(struct drm_device *dev, struct drm_file *file_private);
void drm_gem_release(struct drm_device *dev, struct drm_file *file_private);
void drm_gem_print_info(struct drm_printer *p, unsigned int indent,
			const struct drm_gem_object *obj);

int drm_gem_pin_locked(struct drm_gem_object *obj);
void drm_gem_unpin_locked(struct drm_gem_object *obj);
int drm_gem_pin(struct drm_gem_object *obj);
void drm_gem_unpin(struct drm_gem_object *obj);
int drm_gem_vmap(struct drm_gem_object *obj, struct iosys_map *map);
void drm_gem_vunmap(struct drm_gem_object *obj, struct iosys_map *map);

/* drm_debugfs.c drm_debugfs_crc.c */
#if defined(CONFIG_DEBUG_FS)
void drm_debugfs_dev_fini(struct drm_device *dev);
void drm_debugfs_dev_register(struct drm_device *dev);
int drm_debugfs_register(struct drm_minor *minor, int minor_id,
			 struct dentry *root);
void drm_debugfs_unregister(struct drm_minor *minor);
void drm_debugfs_connector_add(struct drm_connector *connector);
void drm_debugfs_connector_remove(struct drm_connector *connector);
void drm_debugfs_crtc_add(struct drm_crtc *crtc);
void drm_debugfs_crtc_remove(struct drm_crtc *crtc);
void drm_debugfs_crtc_crc_add(struct drm_crtc *crtc);
void drm_debugfs_encoder_add(struct drm_encoder *encoder);
void drm_debugfs_encoder_remove(struct drm_encoder *encoder);
#else
static inline void drm_debugfs_dev_fini(struct drm_device *dev)
{
}

static inline void drm_debugfs_dev_register(struct drm_device *dev)
{
}

static inline int drm_debugfs_register(struct drm_minor *minor, int minor_id,
				       struct dentry *root)
{
	return 0;
}

static inline void drm_debugfs_unregister(struct drm_minor *minor)
{
}

static inline void drm_debugfs_connector_add(struct drm_connector *connector)
{
}
static inline void drm_debugfs_connector_remove(struct drm_connector *connector)
{
}

static inline void drm_debugfs_crtc_add(struct drm_crtc *crtc)
{
}
static inline void drm_debugfs_crtc_remove(struct drm_crtc *crtc)
{
}

static inline void drm_debugfs_crtc_crc_add(struct drm_crtc *crtc)
{
}

static inline void drm_debugfs_encoder_add(struct drm_encoder *encoder)
{
}

static inline void drm_debugfs_encoder_remove(struct drm_encoder *encoder)
{
}

#endif

drm_ioctl_t drm_version;
drm_ioctl_t drm_getunique;
drm_ioctl_t drm_getclient;

/* drm_syncobj.c */
void drm_syncobj_open(struct drm_file *file_private);
void drm_syncobj_release(struct drm_file *file_private);
int drm_syncobj_create_ioctl(struct drm_device *dev, void *data,
			     struct drm_file *file_private);
int drm_syncobj_destroy_ioctl(struct drm_device *dev, void *data,
			      struct drm_file *file_private);
int drm_syncobj_handle_to_fd_ioctl(struct drm_device *dev, void *data,
				   struct drm_file *file_private);
int drm_syncobj_fd_to_handle_ioctl(struct drm_device *dev, void *data,
				   struct drm_file *file_private);
int drm_syncobj_transfer_ioctl(struct drm_device *dev, void *data,
			       struct drm_file *file_private);
int drm_syncobj_wait_ioctl(struct drm_device *dev, void *data,
			   struct drm_file *file_private);
int drm_syncobj_timeline_wait_ioctl(struct drm_device *dev, void *data,
				    struct drm_file *file_private);
int drm_syncobj_eventfd_ioctl(struct drm_device *dev, void *data,
			      struct drm_file *file_private);
int drm_syncobj_reset_ioctl(struct drm_device *dev, void *data,
			    struct drm_file *file_private);
int drm_syncobj_signal_ioctl(struct drm_device *dev, void *data,
			     struct drm_file *file_private);
int drm_syncobj_timeline_signal_ioctl(struct drm_device *dev, void *data,
				      struct drm_file *file_private);
int drm_syncobj_query_ioctl(struct drm_device *dev, void *data,
			    struct drm_file *file_private);

/* drm_framebuffer.c */
void drm_framebuffer_print_info(struct drm_printer *p, unsigned int indent,
				const struct drm_framebuffer *fb);
void drm_framebuffer_debugfs_init(struct drm_device *dev);

<<<<<<< HEAD
/* drm_edid.c */
void drm_edid_cta_sad_get(const struct cea_sad *cta_sad, u8 *sad);
void drm_edid_cta_sad_set(struct cea_sad *cta_sad, const u8 *sad);
=======
#endif /* __DRM_INTERNAL_H__ */
>>>>>>> 0c383648
<|MERGE_RESOLUTION|>--- conflicted
+++ resolved
@@ -35,7 +35,6 @@
 
 #define DRM_IF_VERSION(maj, min) (maj << 16 | min)
 
-struct cea_sad;
 struct dentry;
 struct dma_buf;
 struct iosys_map;
@@ -278,10 +277,4 @@
 				const struct drm_framebuffer *fb);
 void drm_framebuffer_debugfs_init(struct drm_device *dev);
 
-<<<<<<< HEAD
-/* drm_edid.c */
-void drm_edid_cta_sad_get(const struct cea_sad *cta_sad, u8 *sad);
-void drm_edid_cta_sad_set(struct cea_sad *cta_sad, const u8 *sad);
-=======
-#endif /* __DRM_INTERNAL_H__ */
->>>>>>> 0c383648
+#endif /* __DRM_INTERNAL_H__ */