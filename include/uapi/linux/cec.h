/*
 * cec - HDMI Consumer Electronics Control public header
 *
 * Copyright 2016 Cisco Systems, Inc. and/or its affiliates. All rights reserved.
 *
 * This program is free software; you may redistribute it and/or modify
 * it under the terms of the GNU General Public License as published by
 * the Free Software Foundation; version 2 of the License.
 *
 * Alternatively you can redistribute this file under the terms of the
 * BSD license as stated below:
 *
 * Redistribution and use in source and binary forms, with or without
 * modification, are permitted provided that the following conditions
 * are met:
 * 1. Redistributions of source code must retain the above copyright
 *    notice, this list of conditions and the following disclaimer.
 * 2. Redistributions in binary form must reproduce the above copyright
 *    notice, this list of conditions and the following disclaimer in
 *    the documentation and/or other materials provided with the
 *    distribution.
 * 3. The names of its contributors may not be used to endorse or promote
 *    products derived from this software without specific prior written
 *    permission.
 *
 * THE SOFTWARE IS PROVIDED "AS IS", WITHOUT WARRANTY OF ANY KIND,
 * EXPRESS OR IMPLIED, INCLUDING BUT NOT LIMITED TO THE WARRANTIES OF
 * MERCHANTABILITY, FITNESS FOR A PARTICULAR PURPOSE AND
 * NONINFRINGEMENT. IN NO EVENT SHALL THE AUTHORS OR COPYRIGHT HOLDERS
 * BE LIABLE FOR ANY CLAIM, DAMAGES OR OTHER LIABILITY, WHETHER IN AN
 * ACTION OF CONTRACT, TORT OR OTHERWISE, ARISING FROM, OUT OF OR IN
 * CONNECTION WITH THE SOFTWARE OR THE USE OR OTHER DEALINGS IN THE
 * SOFTWARE.
 */

#ifndef _CEC_UAPI_H
#define _CEC_UAPI_H

#include <linux/types.h>
#include <linux/string.h>

#define CEC_MAX_MSG_SIZE	16

/**
 * struct cec_msg - CEC message structure.
 * @tx_ts:	Timestamp in nanoseconds using CLOCK_MONOTONIC. Set by the
 *		driver when the message transmission has finished.
 * @rx_ts:	Timestamp in nanoseconds using CLOCK_MONOTONIC. Set by the
 *		driver when the message was received.
 * @len:	Length in bytes of the message.
 * @timeout:	The timeout (in ms) that is used to timeout CEC_RECEIVE.
 *		Set to 0 if you want to wait forever. This timeout can also be
 *		used with CEC_TRANSMIT as the timeout for waiting for a reply.
 *		If 0, then it will use a 1 second timeout instead of waiting
 *		forever as is done with CEC_RECEIVE.
 * @sequence:	The framework assigns a sequence number to messages that are
 *		sent. This can be used to track replies to previously sent
 *		messages.
 * @flags:	Set to 0.
 * @msg:	The message payload.
 * @reply:	This field is ignored with CEC_RECEIVE and is only used by
 *		CEC_TRANSMIT. If non-zero, then wait for a reply with this
 *		opcode. Set to CEC_MSG_FEATURE_ABORT if you want to wait for
 *		a possible ABORT reply. If there was an error when sending the
 *		msg or FeatureAbort was returned, then reply is set to 0.
 *		If reply is non-zero upon return, then len/msg are set to
 *		the received message.
 *		If reply is zero upon return and status has the
 *		CEC_TX_STATUS_FEATURE_ABORT bit set, then len/msg are set to
 *		the received feature abort message.
 *		If reply is zero upon return and status has the
 *		CEC_TX_STATUS_MAX_RETRIES bit set, then no reply was seen at
 *		all. If reply is non-zero for CEC_TRANSMIT and the message is a
 *		broadcast, then -EINVAL is returned.
 *		if reply is non-zero, then timeout is set to 1000 (the required
 *		maximum response time).
 * @rx_status:	The message receive status bits. Set by the driver.
 * @tx_status:	The message transmit status bits. Set by the driver.
 * @tx_arb_lost_cnt: The number of 'Arbitration Lost' events. Set by the driver.
 * @tx_nack_cnt: The number of 'Not Acknowledged' events. Set by the driver.
 * @tx_low_drive_cnt: The number of 'Low Drive Detected' events. Set by the
 *		driver.
 * @tx_error_cnt: The number of 'Error' events. Set by the driver.
 */
struct cec_msg {
	__u64 tx_ts;
	__u64 rx_ts;
	__u32 len;
	__u32 timeout;
	__u32 sequence;
	__u32 flags;
	__u8 msg[CEC_MAX_MSG_SIZE];
	__u8 reply;
	__u8 rx_status;
	__u8 tx_status;
	__u8 tx_arb_lost_cnt;
	__u8 tx_nack_cnt;
	__u8 tx_low_drive_cnt;
	__u8 tx_error_cnt;
};

/**
 * cec_msg_initiator - return the initiator's logical address.
 * @msg:	the message structure
 */
static inline __u8 cec_msg_initiator(const struct cec_msg *msg)
{
	return msg->msg[0] >> 4;
}

/**
 * cec_msg_destination - return the destination's logical address.
 * @msg:	the message structure
 */
static inline __u8 cec_msg_destination(const struct cec_msg *msg)
{
	return msg->msg[0] & 0xf;
}

/**
 * cec_msg_opcode - return the opcode of the message, -1 for poll
 * @msg:	the message structure
 */
static inline int cec_msg_opcode(const struct cec_msg *msg)
{
	return msg->len > 1 ? msg->msg[1] : -1;
}

/**
 * cec_msg_is_broadcast - return true if this is a broadcast message.
 * @msg:	the message structure
 */
static inline int cec_msg_is_broadcast(const struct cec_msg *msg)
{
	return (msg->msg[0] & 0xf) == 0xf;
}

/**
 * cec_msg_init - initialize the message structure.
 * @msg:	the message structure
 * @initiator:	the logical address of the initiator
 * @destination:the logical address of the destination (0xf for broadcast)
 *
 * The whole structure is zeroed, the len field is set to 1 (i.e. a poll
 * message) and the initiator and destination are filled in.
 */
static inline void cec_msg_init(struct cec_msg *msg,
				__u8 initiator, __u8 destination)
{
	memset(msg, 0, sizeof(*msg));
	msg->msg[0] = (initiator << 4) | destination;
	msg->len = 1;
}

/**
 * cec_msg_set_reply_to - fill in destination/initiator in a reply message.
 * @msg:	the message structure for the reply
 * @orig:	the original message structure
 *
 * Set the msg destination to the orig initiator and the msg initiator to the
 * orig destination. Note that msg and orig may be the same pointer, in which
 * case the change is done in place.
 */
static inline void cec_msg_set_reply_to(struct cec_msg *msg,
					struct cec_msg *orig)
{
	/* The destination becomes the initiator and vice versa */
	msg->msg[0] = (cec_msg_destination(orig) << 4) |
		      cec_msg_initiator(orig);
	msg->reply = msg->timeout = 0;
}

/* cec_msg flags field */
#define CEC_MSG_FL_REPLY_TO_FOLLOWERS	(1 << 0)

/* cec_msg tx/rx_status field */
#define CEC_TX_STATUS_OK		(1 << 0)
#define CEC_TX_STATUS_ARB_LOST		(1 << 1)
#define CEC_TX_STATUS_NACK		(1 << 2)
#define CEC_TX_STATUS_LOW_DRIVE		(1 << 3)
#define CEC_TX_STATUS_ERROR		(1 << 4)
#define CEC_TX_STATUS_MAX_RETRIES	(1 << 5)

#define CEC_RX_STATUS_OK		(1 << 0)
#define CEC_RX_STATUS_TIMEOUT		(1 << 1)
#define CEC_RX_STATUS_FEATURE_ABORT	(1 << 2)

static inline int cec_msg_status_is_ok(const struct cec_msg *msg)
{
	if (msg->tx_status && !(msg->tx_status & CEC_TX_STATUS_OK))
		return 0;
	if (msg->rx_status && !(msg->rx_status & CEC_RX_STATUS_OK))
		return 0;
	if (!msg->tx_status && !msg->rx_status)
		return 0;
	return !(msg->rx_status & CEC_RX_STATUS_FEATURE_ABORT);
}

#define CEC_LOG_ADDR_INVALID		0xff
#define CEC_PHYS_ADDR_INVALID		0xffff

/*
 * The maximum number of logical addresses one device can be assigned to.
 * The CEC 2.0 spec allows for only 2 logical addresses at the moment. The
 * Analog Devices CEC hardware supports 3. So let's go wild and go for 4.
 */
#define CEC_MAX_LOG_ADDRS 4

/* The logical addresses defined by CEC 2.0 */
#define CEC_LOG_ADDR_TV			0
#define CEC_LOG_ADDR_RECORD_1		1
#define CEC_LOG_ADDR_RECORD_2		2
#define CEC_LOG_ADDR_TUNER_1		3
#define CEC_LOG_ADDR_PLAYBACK_1		4
#define CEC_LOG_ADDR_AUDIOSYSTEM	5
#define CEC_LOG_ADDR_TUNER_2		6
#define CEC_LOG_ADDR_TUNER_3		7
#define CEC_LOG_ADDR_PLAYBACK_2		8
#define CEC_LOG_ADDR_RECORD_3		9
#define CEC_LOG_ADDR_TUNER_4		10
#define CEC_LOG_ADDR_PLAYBACK_3		11
#define CEC_LOG_ADDR_BACKUP_1		12
#define CEC_LOG_ADDR_BACKUP_2		13
#define CEC_LOG_ADDR_SPECIFIC		14
#define CEC_LOG_ADDR_UNREGISTERED	15 /* as initiator address */
#define CEC_LOG_ADDR_BROADCAST		15 /* as destination address */

/* The logical address types that the CEC device wants to claim */
#define CEC_LOG_ADDR_TYPE_TV		0
#define CEC_LOG_ADDR_TYPE_RECORD	1
#define CEC_LOG_ADDR_TYPE_TUNER		2
#define CEC_LOG_ADDR_TYPE_PLAYBACK	3
#define CEC_LOG_ADDR_TYPE_AUDIOSYSTEM	4
#define CEC_LOG_ADDR_TYPE_SPECIFIC	5
#define CEC_LOG_ADDR_TYPE_UNREGISTERED	6
/*
 * Switches should use UNREGISTERED.
 * Processors should use SPECIFIC.
 */

#define CEC_LOG_ADDR_MASK_TV		(1 << CEC_LOG_ADDR_TV)
#define CEC_LOG_ADDR_MASK_RECORD	((1 << CEC_LOG_ADDR_RECORD_1) | \
					 (1 << CEC_LOG_ADDR_RECORD_2) | \
					 (1 << CEC_LOG_ADDR_RECORD_3))
#define CEC_LOG_ADDR_MASK_TUNER		((1 << CEC_LOG_ADDR_TUNER_1) | \
					 (1 << CEC_LOG_ADDR_TUNER_2) | \
					 (1 << CEC_LOG_ADDR_TUNER_3) | \
					 (1 << CEC_LOG_ADDR_TUNER_4))
#define CEC_LOG_ADDR_MASK_PLAYBACK	((1 << CEC_LOG_ADDR_PLAYBACK_1) | \
					 (1 << CEC_LOG_ADDR_PLAYBACK_2) | \
					 (1 << CEC_LOG_ADDR_PLAYBACK_3))
#define CEC_LOG_ADDR_MASK_AUDIOSYSTEM	(1 << CEC_LOG_ADDR_AUDIOSYSTEM)
#define CEC_LOG_ADDR_MASK_BACKUP	((1 << CEC_LOG_ADDR_BACKUP_1) | \
					 (1 << CEC_LOG_ADDR_BACKUP_2))
#define CEC_LOG_ADDR_MASK_SPECIFIC	(1 << CEC_LOG_ADDR_SPECIFIC)
#define CEC_LOG_ADDR_MASK_UNREGISTERED	(1 << CEC_LOG_ADDR_UNREGISTERED)

static inline int cec_has_tv(__u16 log_addr_mask)
{
	return log_addr_mask & CEC_LOG_ADDR_MASK_TV;
}

static inline int cec_has_record(__u16 log_addr_mask)
{
	return log_addr_mask & CEC_LOG_ADDR_MASK_RECORD;
}

static inline int cec_has_tuner(__u16 log_addr_mask)
{
	return log_addr_mask & CEC_LOG_ADDR_MASK_TUNER;
}

static inline int cec_has_playback(__u16 log_addr_mask)
{
	return log_addr_mask & CEC_LOG_ADDR_MASK_PLAYBACK;
}

static inline int cec_has_audiosystem(__u16 log_addr_mask)
{
	return log_addr_mask & CEC_LOG_ADDR_MASK_AUDIOSYSTEM;
}

static inline int cec_has_backup(__u16 log_addr_mask)
{
	return log_addr_mask & CEC_LOG_ADDR_MASK_BACKUP;
}

static inline int cec_has_specific(__u16 log_addr_mask)
{
	return log_addr_mask & CEC_LOG_ADDR_MASK_SPECIFIC;
}

static inline int cec_is_unregistered(__u16 log_addr_mask)
{
	return log_addr_mask & CEC_LOG_ADDR_MASK_UNREGISTERED;
}

static inline int cec_is_unconfigured(__u16 log_addr_mask)
{
	return log_addr_mask == 0;
}

/*
 * Use this if there is no vendor ID (CEC_G_VENDOR_ID) or if the vendor ID
 * should be disabled (CEC_S_VENDOR_ID)
 */
#define CEC_VENDOR_ID_NONE		0xffffffff

/* The message handling modes */
/* Modes for initiator */
#define CEC_MODE_NO_INITIATOR		(0x0 << 0)
#define CEC_MODE_INITIATOR		(0x1 << 0)
#define CEC_MODE_EXCL_INITIATOR		(0x2 << 0)
#define CEC_MODE_INITIATOR_MSK		0x0f

/* Modes for follower */
#define CEC_MODE_NO_FOLLOWER		(0x0 << 4)
#define CEC_MODE_FOLLOWER		(0x1 << 4)
#define CEC_MODE_EXCL_FOLLOWER		(0x2 << 4)
#define CEC_MODE_EXCL_FOLLOWER_PASSTHRU	(0x3 << 4)
#define CEC_MODE_MONITOR_PIN		(0xd << 4)
#define CEC_MODE_MONITOR		(0xe << 4)
#define CEC_MODE_MONITOR_ALL		(0xf << 4)
#define CEC_MODE_FOLLOWER_MSK		0xf0

/* Userspace has to configure the physical address */
#define CEC_CAP_PHYS_ADDR	(1 << 0)
/* Userspace has to configure the logical addresses */
#define CEC_CAP_LOG_ADDRS	(1 << 1)
/* Userspace can transmit messages (and thus become follower as well) */
#define CEC_CAP_TRANSMIT	(1 << 2)
/*
 * Passthrough all messages instead of processing them.
 */
#define CEC_CAP_PASSTHROUGH	(1 << 3)
/* Supports remote control */
#define CEC_CAP_RC		(1 << 4)
/* Hardware can monitor all messages, not just directed and broadcast. */
#define CEC_CAP_MONITOR_ALL	(1 << 5)
/* Hardware can use CEC only if the HDMI HPD pin is high. */
#define CEC_CAP_NEEDS_HPD	(1 << 6)
<<<<<<< HEAD
=======
/* Hardware can monitor CEC pin transitions */
#define CEC_CAP_MONITOR_PIN	(1 << 7)
>>>>>>> bb176f67

/**
 * struct cec_caps - CEC capabilities structure.
 * @driver: name of the CEC device driver.
 * @name: name of the CEC device. @driver + @name must be unique.
 * @available_log_addrs: number of available logical addresses.
 * @capabilities: capabilities of the CEC adapter.
 * @version: version of the CEC adapter framework.
 */
struct cec_caps {
	char driver[32];
	char name[32];
	__u32 available_log_addrs;
	__u32 capabilities;
	__u32 version;
};

/**
 * struct cec_log_addrs - CEC logical addresses structure.
 * @log_addr: the claimed logical addresses. Set by the driver.
 * @log_addr_mask: current logical address mask. Set by the driver.
 * @cec_version: the CEC version that the adapter should implement. Set by the
 *	caller.
 * @num_log_addrs: how many logical addresses should be claimed. Set by the
 *	caller.
 * @vendor_id: the vendor ID of the device. Set by the caller.
 * @flags: flags.
 * @osd_name: the OSD name of the device. Set by the caller.
 * @primary_device_type: the primary device type for each logical address.
 *	Set by the caller.
 * @log_addr_type: the logical address types. Set by the caller.
 * @all_device_types: CEC 2.0: all device types represented by the logical
 *	address. Set by the caller.
 * @features:	CEC 2.0: The logical address features. Set by the caller.
 */
struct cec_log_addrs {
	__u8 log_addr[CEC_MAX_LOG_ADDRS];
	__u16 log_addr_mask;
	__u8 cec_version;
	__u8 num_log_addrs;
	__u32 vendor_id;
	__u32 flags;
	char osd_name[15];
	__u8 primary_device_type[CEC_MAX_LOG_ADDRS];
	__u8 log_addr_type[CEC_MAX_LOG_ADDRS];

	/* CEC 2.0 */
	__u8 all_device_types[CEC_MAX_LOG_ADDRS];
	__u8 features[CEC_MAX_LOG_ADDRS][12];
};

/* Allow a fallback to unregistered */
#define CEC_LOG_ADDRS_FL_ALLOW_UNREG_FALLBACK	(1 << 0)
/* Passthrough RC messages to the input subsystem */
#define CEC_LOG_ADDRS_FL_ALLOW_RC_PASSTHRU	(1 << 1)
/* CDC-Only device: supports only CDC messages */
#define CEC_LOG_ADDRS_FL_CDC_ONLY		(1 << 2)

/* Events */

/* Event that occurs when the adapter state changes */
#define CEC_EVENT_STATE_CHANGE		1
/*
 * This event is sent when messages are lost because the application
 * didn't empty the message queue in time
 */
#define CEC_EVENT_LOST_MSGS		2
#define CEC_EVENT_PIN_CEC_LOW		3
#define CEC_EVENT_PIN_CEC_HIGH		4

#define CEC_EVENT_FL_INITIAL_STATE	(1 << 0)
#define CEC_EVENT_FL_DROPPED_EVENTS	(1 << 1)

/**
 * struct cec_event_state_change - used when the CEC adapter changes state.
 * @phys_addr: the current physical address
 * @log_addr_mask: the current logical address mask
 */
struct cec_event_state_change {
	__u16 phys_addr;
	__u16 log_addr_mask;
};

/**
 * struct cec_event_lost_msgs - tells you how many messages were lost.
 * @lost_msgs: how many messages were lost.
 */
struct cec_event_lost_msgs {
	__u32 lost_msgs;
};

/**
 * struct cec_event - CEC event structure
 * @ts: the timestamp of when the event was sent.
 * @event: the event.
 * array.
 * @state_change: the event payload for CEC_EVENT_STATE_CHANGE.
 * @lost_msgs: the event payload for CEC_EVENT_LOST_MSGS.
 * @raw: array to pad the union.
 */
struct cec_event {
	__u64 ts;
	__u32 event;
	__u32 flags;
	union {
		struct cec_event_state_change state_change;
		struct cec_event_lost_msgs lost_msgs;
		__u32 raw[16];
	};
};

/* ioctls */

/* Adapter capabilities */
#define CEC_ADAP_G_CAPS		_IOWR('a',  0, struct cec_caps)

/*
 * phys_addr is either 0 (if this is the CEC root device)
 * or a valid physical address obtained from the sink's EDID
 * as read by this CEC device (if this is a source device)
 * or a physical address obtained and modified from a sink
 * EDID and used for a sink CEC device.
 * If nothing is connected, then phys_addr is 0xffff.
 * See HDMI 1.4b, section 8.7 (Physical Address).
 *
 * The CEC_ADAP_S_PHYS_ADDR ioctl may not be available if that is handled
 * internally.
 */
#define CEC_ADAP_G_PHYS_ADDR	_IOR('a',  1, __u16)
#define CEC_ADAP_S_PHYS_ADDR	_IOW('a',  2, __u16)

/*
 * Configure the CEC adapter. It sets the device type and which
 * logical types it will try to claim. It will return which
 * logical addresses it could actually claim.
 * An error is returned if the adapter is disabled or if there
 * is no physical address assigned.
 */

#define CEC_ADAP_G_LOG_ADDRS	_IOR('a',  3, struct cec_log_addrs)
#define CEC_ADAP_S_LOG_ADDRS	_IOWR('a',  4, struct cec_log_addrs)

/* Transmit/receive a CEC command */
#define CEC_TRANSMIT		_IOWR('a',  5, struct cec_msg)
#define CEC_RECEIVE		_IOWR('a',  6, struct cec_msg)

/* Dequeue CEC events */
#define CEC_DQEVENT		_IOWR('a',  7, struct cec_event)

/*
 * Get and set the message handling mode for this filehandle.
 */
#define CEC_G_MODE		_IOR('a',  8, __u32)
#define CEC_S_MODE		_IOW('a',  9, __u32)

/*
 * The remainder of this header defines all CEC messages and operands.
 * The format matters since it the cec-ctl utility parses it to generate
 * code for implementing all these messages.
 *
 * Comments ending with 'Feature' group messages for each feature.
 * If messages are part of multiple features, then the "Has also"
 * comment is used to list the previously defined messages that are
 * supported by the feature.
 *
 * Before operands are defined a comment is added that gives the
 * name of the operand and in brackets the variable name of the
 * corresponding argument in the cec-funcs.h function.
 */

/* Messages */

/* One Touch Play Feature */
#define CEC_MSG_ACTIVE_SOURCE				0x82
#define CEC_MSG_IMAGE_VIEW_ON				0x04
#define CEC_MSG_TEXT_VIEW_ON				0x0d


/* Routing Control Feature */

/*
 * Has also:
 *	CEC_MSG_ACTIVE_SOURCE
 */

#define CEC_MSG_INACTIVE_SOURCE				0x9d
#define CEC_MSG_REQUEST_ACTIVE_SOURCE			0x85
#define CEC_MSG_ROUTING_CHANGE				0x80
#define CEC_MSG_ROUTING_INFORMATION			0x81
#define CEC_MSG_SET_STREAM_PATH				0x86


/* Standby Feature */
#define CEC_MSG_STANDBY					0x36


/* One Touch Record Feature */
#define CEC_MSG_RECORD_OFF				0x0b
#define CEC_MSG_RECORD_ON				0x09
/* Record Source Type Operand (rec_src_type) */
#define CEC_OP_RECORD_SRC_OWN				1
#define CEC_OP_RECORD_SRC_DIGITAL			2
#define CEC_OP_RECORD_SRC_ANALOG			3
#define CEC_OP_RECORD_SRC_EXT_PLUG			4
#define CEC_OP_RECORD_SRC_EXT_PHYS_ADDR			5
/* Service Identification Method Operand (service_id_method) */
#define CEC_OP_SERVICE_ID_METHOD_BY_DIG_ID		0
#define CEC_OP_SERVICE_ID_METHOD_BY_CHANNEL		1
/* Digital Service Broadcast System Operand (dig_bcast_system) */
#define CEC_OP_DIG_SERVICE_BCAST_SYSTEM_ARIB_GEN	0x00
#define CEC_OP_DIG_SERVICE_BCAST_SYSTEM_ATSC_GEN	0x01
#define CEC_OP_DIG_SERVICE_BCAST_SYSTEM_DVB_GEN		0x02
#define CEC_OP_DIG_SERVICE_BCAST_SYSTEM_ARIB_BS		0x08
#define CEC_OP_DIG_SERVICE_BCAST_SYSTEM_ARIB_CS		0x09
#define CEC_OP_DIG_SERVICE_BCAST_SYSTEM_ARIB_T		0x0a
#define CEC_OP_DIG_SERVICE_BCAST_SYSTEM_ATSC_CABLE	0x10
#define CEC_OP_DIG_SERVICE_BCAST_SYSTEM_ATSC_SAT	0x11
#define CEC_OP_DIG_SERVICE_BCAST_SYSTEM_ATSC_T		0x12
#define CEC_OP_DIG_SERVICE_BCAST_SYSTEM_DVB_C		0x18
#define CEC_OP_DIG_SERVICE_BCAST_SYSTEM_DVB_S		0x19
#define CEC_OP_DIG_SERVICE_BCAST_SYSTEM_DVB_S2		0x1a
#define CEC_OP_DIG_SERVICE_BCAST_SYSTEM_DVB_T		0x1b
/* Analogue Broadcast Type Operand (ana_bcast_type) */
#define CEC_OP_ANA_BCAST_TYPE_CABLE			0
#define CEC_OP_ANA_BCAST_TYPE_SATELLITE			1
#define CEC_OP_ANA_BCAST_TYPE_TERRESTRIAL		2
/* Broadcast System Operand (bcast_system) */
#define CEC_OP_BCAST_SYSTEM_PAL_BG			0x00
#define CEC_OP_BCAST_SYSTEM_SECAM_LQ			0x01 /* SECAM L' */
#define CEC_OP_BCAST_SYSTEM_PAL_M			0x02
#define CEC_OP_BCAST_SYSTEM_NTSC_M			0x03
#define CEC_OP_BCAST_SYSTEM_PAL_I			0x04
#define CEC_OP_BCAST_SYSTEM_SECAM_DK			0x05
#define CEC_OP_BCAST_SYSTEM_SECAM_BG			0x06
#define CEC_OP_BCAST_SYSTEM_SECAM_L			0x07
#define CEC_OP_BCAST_SYSTEM_PAL_DK			0x08
#define CEC_OP_BCAST_SYSTEM_OTHER			0x1f
/* Channel Number Format Operand (channel_number_fmt) */
#define CEC_OP_CHANNEL_NUMBER_FMT_1_PART		0x01
#define CEC_OP_CHANNEL_NUMBER_FMT_2_PART		0x02

#define CEC_MSG_RECORD_STATUS				0x0a
/* Record Status Operand (rec_status) */
#define CEC_OP_RECORD_STATUS_CUR_SRC			0x01
#define CEC_OP_RECORD_STATUS_DIG_SERVICE		0x02
#define CEC_OP_RECORD_STATUS_ANA_SERVICE		0x03
#define CEC_OP_RECORD_STATUS_EXT_INPUT			0x04
#define CEC_OP_RECORD_STATUS_NO_DIG_SERVICE		0x05
#define CEC_OP_RECORD_STATUS_NO_ANA_SERVICE		0x06
#define CEC_OP_RECORD_STATUS_NO_SERVICE			0x07
#define CEC_OP_RECORD_STATUS_INVALID_EXT_PLUG		0x09
#define CEC_OP_RECORD_STATUS_INVALID_EXT_PHYS_ADDR	0x0a
#define CEC_OP_RECORD_STATUS_UNSUP_CA			0x0b
#define CEC_OP_RECORD_STATUS_NO_CA_ENTITLEMENTS		0x0c
#define CEC_OP_RECORD_STATUS_CANT_COPY_SRC		0x0d
#define CEC_OP_RECORD_STATUS_NO_MORE_COPIES		0x0e
#define CEC_OP_RECORD_STATUS_NO_MEDIA			0x10
#define CEC_OP_RECORD_STATUS_PLAYING			0x11
#define CEC_OP_RECORD_STATUS_ALREADY_RECORDING		0x12
#define CEC_OP_RECORD_STATUS_MEDIA_PROT			0x13
#define CEC_OP_RECORD_STATUS_NO_SIGNAL			0x14
#define CEC_OP_RECORD_STATUS_MEDIA_PROBLEM		0x15
#define CEC_OP_RECORD_STATUS_NO_SPACE			0x16
#define CEC_OP_RECORD_STATUS_PARENTAL_LOCK		0x17
#define CEC_OP_RECORD_STATUS_TERMINATED_OK		0x1a
#define CEC_OP_RECORD_STATUS_ALREADY_TERM		0x1b
#define CEC_OP_RECORD_STATUS_OTHER			0x1f

#define CEC_MSG_RECORD_TV_SCREEN			0x0f


/* Timer Programming Feature */
#define CEC_MSG_CLEAR_ANALOGUE_TIMER			0x33
/* Recording Sequence Operand (recording_seq) */
#define CEC_OP_REC_SEQ_SUNDAY				0x01
#define CEC_OP_REC_SEQ_MONDAY				0x02
#define CEC_OP_REC_SEQ_TUESDAY				0x04
#define CEC_OP_REC_SEQ_WEDNESDAY			0x08
#define CEC_OP_REC_SEQ_THURSDAY				0x10
#define CEC_OP_REC_SEQ_FRIDAY				0x20
#define CEC_OP_REC_SEQ_SATERDAY				0x40
#define CEC_OP_REC_SEQ_ONCE_ONLY			0x00

#define CEC_MSG_CLEAR_DIGITAL_TIMER			0x99

#define CEC_MSG_CLEAR_EXT_TIMER				0xa1
/* External Source Specifier Operand (ext_src_spec) */
#define CEC_OP_EXT_SRC_PLUG				0x04
#define CEC_OP_EXT_SRC_PHYS_ADDR			0x05

#define CEC_MSG_SET_ANALOGUE_TIMER			0x34
#define CEC_MSG_SET_DIGITAL_TIMER			0x97
#define CEC_MSG_SET_EXT_TIMER				0xa2

#define CEC_MSG_SET_TIMER_PROGRAM_TITLE			0x67
#define CEC_MSG_TIMER_CLEARED_STATUS			0x43
/* Timer Cleared Status Data Operand (timer_cleared_status) */
#define CEC_OP_TIMER_CLR_STAT_RECORDING			0x00
#define CEC_OP_TIMER_CLR_STAT_NO_MATCHING		0x01
#define CEC_OP_TIMER_CLR_STAT_NO_INFO			0x02
#define CEC_OP_TIMER_CLR_STAT_CLEARED			0x80

#define CEC_MSG_TIMER_STATUS				0x35
/* Timer Overlap Warning Operand (timer_overlap_warning) */
#define CEC_OP_TIMER_OVERLAP_WARNING_NO_OVERLAP		0
#define CEC_OP_TIMER_OVERLAP_WARNING_OVERLAP		1
/* Media Info Operand (media_info) */
#define CEC_OP_MEDIA_INFO_UNPROT_MEDIA			0
#define CEC_OP_MEDIA_INFO_PROT_MEDIA			1
#define CEC_OP_MEDIA_INFO_NO_MEDIA			2
/* Programmed Indicator Operand (prog_indicator) */
#define CEC_OP_PROG_IND_NOT_PROGRAMMED			0
#define CEC_OP_PROG_IND_PROGRAMMED			1
/* Programmed Info Operand (prog_info) */
#define CEC_OP_PROG_INFO_ENOUGH_SPACE			0x08
#define CEC_OP_PROG_INFO_NOT_ENOUGH_SPACE		0x09
#define CEC_OP_PROG_INFO_MIGHT_NOT_BE_ENOUGH_SPACE	0x0b
#define CEC_OP_PROG_INFO_NONE_AVAILABLE			0x0a
/* Not Programmed Error Info Operand (prog_error) */
#define CEC_OP_PROG_ERROR_NO_FREE_TIMER			0x01
#define CEC_OP_PROG_ERROR_DATE_OUT_OF_RANGE		0x02
#define CEC_OP_PROG_ERROR_REC_SEQ_ERROR			0x03
#define CEC_OP_PROG_ERROR_INV_EXT_PLUG			0x04
#define CEC_OP_PROG_ERROR_INV_EXT_PHYS_ADDR		0x05
#define CEC_OP_PROG_ERROR_CA_UNSUPP			0x06
#define CEC_OP_PROG_ERROR_INSUF_CA_ENTITLEMENTS		0x07
#define CEC_OP_PROG_ERROR_RESOLUTION_UNSUPP		0x08
#define CEC_OP_PROG_ERROR_PARENTAL_LOCK			0x09
#define CEC_OP_PROG_ERROR_CLOCK_FAILURE			0x0a
#define CEC_OP_PROG_ERROR_DUPLICATE			0x0e


/* System Information Feature */
#define CEC_MSG_CEC_VERSION				0x9e
/* CEC Version Operand (cec_version) */
#define CEC_OP_CEC_VERSION_1_3A				4
#define CEC_OP_CEC_VERSION_1_4				5
#define CEC_OP_CEC_VERSION_2_0				6

#define CEC_MSG_GET_CEC_VERSION				0x9f
#define CEC_MSG_GIVE_PHYSICAL_ADDR			0x83
#define CEC_MSG_GET_MENU_LANGUAGE			0x91
#define CEC_MSG_REPORT_PHYSICAL_ADDR			0x84
/* Primary Device Type Operand (prim_devtype) */
#define CEC_OP_PRIM_DEVTYPE_TV				0
#define CEC_OP_PRIM_DEVTYPE_RECORD			1
#define CEC_OP_PRIM_DEVTYPE_TUNER			3
#define CEC_OP_PRIM_DEVTYPE_PLAYBACK			4
#define CEC_OP_PRIM_DEVTYPE_AUDIOSYSTEM			5
#define CEC_OP_PRIM_DEVTYPE_SWITCH			6
#define CEC_OP_PRIM_DEVTYPE_PROCESSOR			7

#define CEC_MSG_SET_MENU_LANGUAGE			0x32
#define CEC_MSG_REPORT_FEATURES				0xa6	/* HDMI 2.0 */
/* All Device Types Operand (all_device_types) */
#define CEC_OP_ALL_DEVTYPE_TV				0x80
#define CEC_OP_ALL_DEVTYPE_RECORD			0x40
#define CEC_OP_ALL_DEVTYPE_TUNER			0x20
#define CEC_OP_ALL_DEVTYPE_PLAYBACK			0x10
#define CEC_OP_ALL_DEVTYPE_AUDIOSYSTEM			0x08
#define CEC_OP_ALL_DEVTYPE_SWITCH			0x04
/*
 * And if you wondering what happened to PROCESSOR devices: those should
 * be mapped to a SWITCH.
 */

/* Valid for RC Profile and Device Feature operands */
#define CEC_OP_FEAT_EXT					0x80	/* Extension bit */
/* RC Profile Operand (rc_profile) */
#define CEC_OP_FEAT_RC_TV_PROFILE_NONE			0x00
#define CEC_OP_FEAT_RC_TV_PROFILE_1			0x02
#define CEC_OP_FEAT_RC_TV_PROFILE_2			0x06
#define CEC_OP_FEAT_RC_TV_PROFILE_3			0x0a
#define CEC_OP_FEAT_RC_TV_PROFILE_4			0x0e
#define CEC_OP_FEAT_RC_SRC_HAS_DEV_ROOT_MENU		0x50
#define CEC_OP_FEAT_RC_SRC_HAS_DEV_SETUP_MENU		0x48
#define CEC_OP_FEAT_RC_SRC_HAS_CONTENTS_MENU		0x44
#define CEC_OP_FEAT_RC_SRC_HAS_MEDIA_TOP_MENU		0x42
#define CEC_OP_FEAT_RC_SRC_HAS_MEDIA_CONTEXT_MENU	0x41
/* Device Feature Operand (dev_features) */
#define CEC_OP_FEAT_DEV_HAS_RECORD_TV_SCREEN		0x40
#define CEC_OP_FEAT_DEV_HAS_SET_OSD_STRING		0x20
#define CEC_OP_FEAT_DEV_HAS_DECK_CONTROL		0x10
#define CEC_OP_FEAT_DEV_HAS_SET_AUDIO_RATE		0x08
#define CEC_OP_FEAT_DEV_SINK_HAS_ARC_TX			0x04
#define CEC_OP_FEAT_DEV_SOURCE_HAS_ARC_RX		0x02

#define CEC_MSG_GIVE_FEATURES				0xa5	/* HDMI 2.0 */


/* Deck Control Feature */
#define CEC_MSG_DECK_CONTROL				0x42
/* Deck Control Mode Operand (deck_control_mode) */
#define CEC_OP_DECK_CTL_MODE_SKIP_FWD			1
#define CEC_OP_DECK_CTL_MODE_SKIP_REV			2
#define CEC_OP_DECK_CTL_MODE_STOP			3
#define CEC_OP_DECK_CTL_MODE_EJECT			4

#define CEC_MSG_DECK_STATUS				0x1b
/* Deck Info Operand (deck_info) */
#define CEC_OP_DECK_INFO_PLAY				0x11
#define CEC_OP_DECK_INFO_RECORD				0x12
#define CEC_OP_DECK_INFO_PLAY_REV			0x13
#define CEC_OP_DECK_INFO_STILL				0x14
#define CEC_OP_DECK_INFO_SLOW				0x15
#define CEC_OP_DECK_INFO_SLOW_REV			0x16
#define CEC_OP_DECK_INFO_FAST_FWD			0x17
#define CEC_OP_DECK_INFO_FAST_REV			0x18
#define CEC_OP_DECK_INFO_NO_MEDIA			0x19
#define CEC_OP_DECK_INFO_STOP				0x1a
#define CEC_OP_DECK_INFO_SKIP_FWD			0x1b
#define CEC_OP_DECK_INFO_SKIP_REV			0x1c
#define CEC_OP_DECK_INFO_INDEX_SEARCH_FWD		0x1d
#define CEC_OP_DECK_INFO_INDEX_SEARCH_REV		0x1e
#define CEC_OP_DECK_INFO_OTHER				0x1f

#define CEC_MSG_GIVE_DECK_STATUS			0x1a
/* Status Request Operand (status_req) */
#define CEC_OP_STATUS_REQ_ON				1
#define CEC_OP_STATUS_REQ_OFF				2
#define CEC_OP_STATUS_REQ_ONCE				3

#define CEC_MSG_PLAY					0x41
/* Play Mode Operand (play_mode) */
#define CEC_OP_PLAY_MODE_PLAY_FWD			0x24
#define CEC_OP_PLAY_MODE_PLAY_REV			0x20
#define CEC_OP_PLAY_MODE_PLAY_STILL			0x25
#define CEC_OP_PLAY_MODE_PLAY_FAST_FWD_MIN		0x05
#define CEC_OP_PLAY_MODE_PLAY_FAST_FWD_MED		0x06
#define CEC_OP_PLAY_MODE_PLAY_FAST_FWD_MAX		0x07
#define CEC_OP_PLAY_MODE_PLAY_FAST_REV_MIN		0x09
#define CEC_OP_PLAY_MODE_PLAY_FAST_REV_MED		0x0a
#define CEC_OP_PLAY_MODE_PLAY_FAST_REV_MAX		0x0b
#define CEC_OP_PLAY_MODE_PLAY_SLOW_FWD_MIN		0x15
#define CEC_OP_PLAY_MODE_PLAY_SLOW_FWD_MED		0x16
#define CEC_OP_PLAY_MODE_PLAY_SLOW_FWD_MAX		0x17
#define CEC_OP_PLAY_MODE_PLAY_SLOW_REV_MIN		0x19
#define CEC_OP_PLAY_MODE_PLAY_SLOW_REV_MED		0x1a
#define CEC_OP_PLAY_MODE_PLAY_SLOW_REV_MAX		0x1b


/* Tuner Control Feature */
#define CEC_MSG_GIVE_TUNER_DEVICE_STATUS		0x08
#define CEC_MSG_SELECT_ANALOGUE_SERVICE			0x92
#define CEC_MSG_SELECT_DIGITAL_SERVICE			0x93
#define CEC_MSG_TUNER_DEVICE_STATUS			0x07
/* Recording Flag Operand (rec_flag) */
#define CEC_OP_REC_FLAG_USED				0
#define CEC_OP_REC_FLAG_NOT_USED			1
/* Tuner Display Info Operand (tuner_display_info) */
#define CEC_OP_TUNER_DISPLAY_INFO_DIGITAL		0
#define CEC_OP_TUNER_DISPLAY_INFO_NONE			1
#define CEC_OP_TUNER_DISPLAY_INFO_ANALOGUE		2

#define CEC_MSG_TUNER_STEP_DECREMENT			0x06
#define CEC_MSG_TUNER_STEP_INCREMENT			0x05


/* Vendor Specific Commands Feature */

/*
 * Has also:
 *	CEC_MSG_CEC_VERSION
 *	CEC_MSG_GET_CEC_VERSION
 */
#define CEC_MSG_DEVICE_VENDOR_ID			0x87
#define CEC_MSG_GIVE_DEVICE_VENDOR_ID			0x8c
#define CEC_MSG_VENDOR_COMMAND				0x89
#define CEC_MSG_VENDOR_COMMAND_WITH_ID			0xa0
#define CEC_MSG_VENDOR_REMOTE_BUTTON_DOWN		0x8a
#define CEC_MSG_VENDOR_REMOTE_BUTTON_UP			0x8b


/* OSD Display Feature */
#define CEC_MSG_SET_OSD_STRING				0x64
/* Display Control Operand (disp_ctl) */
#define CEC_OP_DISP_CTL_DEFAULT				0x00
#define CEC_OP_DISP_CTL_UNTIL_CLEARED			0x40
#define CEC_OP_DISP_CTL_CLEAR				0x80


/* Device OSD Transfer Feature */
#define CEC_MSG_GIVE_OSD_NAME				0x46
#define CEC_MSG_SET_OSD_NAME				0x47


/* Device Menu Control Feature */
#define CEC_MSG_MENU_REQUEST				0x8d
/* Menu Request Type Operand (menu_req) */
#define CEC_OP_MENU_REQUEST_ACTIVATE			0x00
#define CEC_OP_MENU_REQUEST_DEACTIVATE			0x01
#define CEC_OP_MENU_REQUEST_QUERY			0x02

#define CEC_MSG_MENU_STATUS				0x8e
/* Menu State Operand (menu_state) */
#define CEC_OP_MENU_STATE_ACTIVATED			0x00
#define CEC_OP_MENU_STATE_DEACTIVATED			0x01

#define CEC_MSG_USER_CONTROL_PRESSED			0x44
/* UI Broadcast Type Operand (ui_bcast_type) */
#define CEC_OP_UI_BCAST_TYPE_TOGGLE_ALL			0x00
#define CEC_OP_UI_BCAST_TYPE_TOGGLE_DIG_ANA		0x01
#define CEC_OP_UI_BCAST_TYPE_ANALOGUE			0x10
#define CEC_OP_UI_BCAST_TYPE_ANALOGUE_T			0x20
#define CEC_OP_UI_BCAST_TYPE_ANALOGUE_CABLE		0x30
#define CEC_OP_UI_BCAST_TYPE_ANALOGUE_SAT		0x40
#define CEC_OP_UI_BCAST_TYPE_DIGITAL			0x50
#define CEC_OP_UI_BCAST_TYPE_DIGITAL_T			0x60
#define CEC_OP_UI_BCAST_TYPE_DIGITAL_CABLE		0x70
#define CEC_OP_UI_BCAST_TYPE_DIGITAL_SAT		0x80
#define CEC_OP_UI_BCAST_TYPE_DIGITAL_COM_SAT		0x90
#define CEC_OP_UI_BCAST_TYPE_DIGITAL_COM_SAT2		0x91
#define CEC_OP_UI_BCAST_TYPE_IP				0xa0
/* UI Sound Presentation Control Operand (ui_snd_pres_ctl) */
#define CEC_OP_UI_SND_PRES_CTL_DUAL_MONO		0x10
#define CEC_OP_UI_SND_PRES_CTL_KARAOKE			0x20
#define CEC_OP_UI_SND_PRES_CTL_DOWNMIX			0x80
#define CEC_OP_UI_SND_PRES_CTL_REVERB			0x90
#define CEC_OP_UI_SND_PRES_CTL_EQUALIZER		0xa0
#define CEC_OP_UI_SND_PRES_CTL_BASS_UP			0xb1
#define CEC_OP_UI_SND_PRES_CTL_BASS_NEUTRAL		0xb2
#define CEC_OP_UI_SND_PRES_CTL_BASS_DOWN		0xb3
#define CEC_OP_UI_SND_PRES_CTL_TREBLE_UP		0xc1
#define CEC_OP_UI_SND_PRES_CTL_TREBLE_NEUTRAL		0xc2
#define CEC_OP_UI_SND_PRES_CTL_TREBLE_DOWN		0xc3

#define CEC_MSG_USER_CONTROL_RELEASED			0x45


/* Remote Control Passthrough Feature */

/*
 * Has also:
 *	CEC_MSG_USER_CONTROL_PRESSED
 *	CEC_MSG_USER_CONTROL_RELEASED
 */


/* Power Status Feature */
#define CEC_MSG_GIVE_DEVICE_POWER_STATUS		0x8f
#define CEC_MSG_REPORT_POWER_STATUS			0x90
/* Power Status Operand (pwr_state) */
#define CEC_OP_POWER_STATUS_ON				0
#define CEC_OP_POWER_STATUS_STANDBY			1
#define CEC_OP_POWER_STATUS_TO_ON			2
#define CEC_OP_POWER_STATUS_TO_STANDBY			3


/* General Protocol Messages */
#define CEC_MSG_FEATURE_ABORT				0x00
/* Abort Reason Operand (reason) */
#define CEC_OP_ABORT_UNRECOGNIZED_OP			0
#define CEC_OP_ABORT_INCORRECT_MODE			1
#define CEC_OP_ABORT_NO_SOURCE				2
#define CEC_OP_ABORT_INVALID_OP				3
#define CEC_OP_ABORT_REFUSED				4
#define CEC_OP_ABORT_UNDETERMINED			5

#define CEC_MSG_ABORT					0xff


/* System Audio Control Feature */

/*
 * Has also:
 *	CEC_MSG_USER_CONTROL_PRESSED
 *	CEC_MSG_USER_CONTROL_RELEASED
 */
#define CEC_MSG_GIVE_AUDIO_STATUS			0x71
#define CEC_MSG_GIVE_SYSTEM_AUDIO_MODE_STATUS		0x7d
#define CEC_MSG_REPORT_AUDIO_STATUS			0x7a
/* Audio Mute Status Operand (aud_mute_status) */
#define CEC_OP_AUD_MUTE_STATUS_OFF			0
#define CEC_OP_AUD_MUTE_STATUS_ON			1

#define CEC_MSG_REPORT_SHORT_AUDIO_DESCRIPTOR		0xa3
#define CEC_MSG_REQUEST_SHORT_AUDIO_DESCRIPTOR		0xa4
#define CEC_MSG_SET_SYSTEM_AUDIO_MODE			0x72
/* System Audio Status Operand (sys_aud_status) */
#define CEC_OP_SYS_AUD_STATUS_OFF			0
#define CEC_OP_SYS_AUD_STATUS_ON			1

#define CEC_MSG_SYSTEM_AUDIO_MODE_REQUEST		0x70
#define CEC_MSG_SYSTEM_AUDIO_MODE_STATUS		0x7e
/* Audio Format ID Operand (audio_format_id) */
#define CEC_OP_AUD_FMT_ID_CEA861			0
#define CEC_OP_AUD_FMT_ID_CEA861_CXT			1


/* Audio Rate Control Feature */
#define CEC_MSG_SET_AUDIO_RATE				0x9a
/* Audio Rate Operand (audio_rate) */
#define CEC_OP_AUD_RATE_OFF				0
#define CEC_OP_AUD_RATE_WIDE_STD			1
#define CEC_OP_AUD_RATE_WIDE_FAST			2
#define CEC_OP_AUD_RATE_WIDE_SLOW			3
#define CEC_OP_AUD_RATE_NARROW_STD			4
#define CEC_OP_AUD_RATE_NARROW_FAST			5
#define CEC_OP_AUD_RATE_NARROW_SLOW			6


/* Audio Return Channel Control Feature */
#define CEC_MSG_INITIATE_ARC				0xc0
#define CEC_MSG_REPORT_ARC_INITIATED			0xc1
#define CEC_MSG_REPORT_ARC_TERMINATED			0xc2
#define CEC_MSG_REQUEST_ARC_INITIATION			0xc3
#define CEC_MSG_REQUEST_ARC_TERMINATION			0xc4
#define CEC_MSG_TERMINATE_ARC				0xc5


/* Dynamic Audio Lipsync Feature */
/* Only for CEC 2.0 and up */
#define CEC_MSG_REQUEST_CURRENT_LATENCY			0xa7
#define CEC_MSG_REPORT_CURRENT_LATENCY			0xa8
/* Low Latency Mode Operand (low_latency_mode) */
#define CEC_OP_LOW_LATENCY_MODE_OFF			0
#define CEC_OP_LOW_LATENCY_MODE_ON			1
/* Audio Output Compensated Operand (audio_out_compensated) */
#define CEC_OP_AUD_OUT_COMPENSATED_NA			0
#define CEC_OP_AUD_OUT_COMPENSATED_DELAY		1
#define CEC_OP_AUD_OUT_COMPENSATED_NO_DELAY		2
#define CEC_OP_AUD_OUT_COMPENSATED_PARTIAL_DELAY	3


/* Capability Discovery and Control Feature */
#define CEC_MSG_CDC_MESSAGE				0xf8
/* Ethernet-over-HDMI: nobody ever does this... */
#define CEC_MSG_CDC_HEC_INQUIRE_STATE			0x00
#define CEC_MSG_CDC_HEC_REPORT_STATE			0x01
/* HEC Functionality State Operand (hec_func_state) */
#define CEC_OP_HEC_FUNC_STATE_NOT_SUPPORTED		0
#define CEC_OP_HEC_FUNC_STATE_INACTIVE			1
#define CEC_OP_HEC_FUNC_STATE_ACTIVE			2
#define CEC_OP_HEC_FUNC_STATE_ACTIVATION_FIELD		3
/* Host Functionality State Operand (host_func_state) */
#define CEC_OP_HOST_FUNC_STATE_NOT_SUPPORTED		0
#define CEC_OP_HOST_FUNC_STATE_INACTIVE			1
#define CEC_OP_HOST_FUNC_STATE_ACTIVE			2
/* ENC Functionality State Operand (enc_func_state) */
#define CEC_OP_ENC_FUNC_STATE_EXT_CON_NOT_SUPPORTED	0
#define CEC_OP_ENC_FUNC_STATE_EXT_CON_INACTIVE		1
#define CEC_OP_ENC_FUNC_STATE_EXT_CON_ACTIVE		2
/* CDC Error Code Operand (cdc_errcode) */
#define CEC_OP_CDC_ERROR_CODE_NONE			0
#define CEC_OP_CDC_ERROR_CODE_CAP_UNSUPPORTED		1
#define CEC_OP_CDC_ERROR_CODE_WRONG_STATE		2
#define CEC_OP_CDC_ERROR_CODE_OTHER			3
/* HEC Support Operand (hec_support) */
#define CEC_OP_HEC_SUPPORT_NO				0
#define CEC_OP_HEC_SUPPORT_YES				1
/* HEC Activation Operand (hec_activation) */
#define CEC_OP_HEC_ACTIVATION_ON			0
#define CEC_OP_HEC_ACTIVATION_OFF			1

#define CEC_MSG_CDC_HEC_SET_STATE_ADJACENT		0x02
#define CEC_MSG_CDC_HEC_SET_STATE			0x03
/* HEC Set State Operand (hec_set_state) */
#define CEC_OP_HEC_SET_STATE_DEACTIVATE			0
#define CEC_OP_HEC_SET_STATE_ACTIVATE			1

#define CEC_MSG_CDC_HEC_REQUEST_DEACTIVATION		0x04
#define CEC_MSG_CDC_HEC_NOTIFY_ALIVE			0x05
#define CEC_MSG_CDC_HEC_DISCOVER			0x06
/* Hotplug Detect messages */
#define CEC_MSG_CDC_HPD_SET_STATE			0x10
/* HPD State Operand (hpd_state) */
#define CEC_OP_HPD_STATE_CP_EDID_DISABLE		0
#define CEC_OP_HPD_STATE_CP_EDID_ENABLE			1
#define CEC_OP_HPD_STATE_CP_EDID_DISABLE_ENABLE		2
#define CEC_OP_HPD_STATE_EDID_DISABLE			3
#define CEC_OP_HPD_STATE_EDID_ENABLE			4
#define CEC_OP_HPD_STATE_EDID_DISABLE_ENABLE		5
#define CEC_MSG_CDC_HPD_REPORT_STATE			0x11
/* HPD Error Code Operand (hpd_error) */
#define CEC_OP_HPD_ERROR_NONE				0
#define CEC_OP_HPD_ERROR_INITIATOR_NOT_CAPABLE		1
#define CEC_OP_HPD_ERROR_INITIATOR_WRONG_STATE		2
#define CEC_OP_HPD_ERROR_OTHER				3
#define CEC_OP_HPD_ERROR_NONE_NO_VIDEO			4

/* End of Messages */

/* Helper functions to identify the 'special' CEC devices */

static inline int cec_is_2nd_tv(const struct cec_log_addrs *las)
{
	/*
	 * It is a second TV if the logical address is 14 or 15 and the
	 * primary device type is a TV.
	 */
	return las->num_log_addrs &&
	       las->log_addr[0] >= CEC_LOG_ADDR_SPECIFIC &&
	       las->primary_device_type[0] == CEC_OP_PRIM_DEVTYPE_TV;
}

static inline int cec_is_processor(const struct cec_log_addrs *las)
{
	/*
	 * It is a processor if the logical address is 12-15 and the
	 * primary device type is a Processor.
	 */
	return las->num_log_addrs &&
	       las->log_addr[0] >= CEC_LOG_ADDR_BACKUP_1 &&
	       las->primary_device_type[0] == CEC_OP_PRIM_DEVTYPE_PROCESSOR;
}

static inline int cec_is_switch(const struct cec_log_addrs *las)
{
	/*
	 * It is a switch if the logical address is 15 and the
	 * primary device type is a Switch and the CDC-Only flag is not set.
	 */
	return las->num_log_addrs == 1 &&
	       las->log_addr[0] == CEC_LOG_ADDR_UNREGISTERED &&
	       las->primary_device_type[0] == CEC_OP_PRIM_DEVTYPE_SWITCH &&
	       !(las->flags & CEC_LOG_ADDRS_FL_CDC_ONLY);
}

static inline int cec_is_cdc_only(const struct cec_log_addrs *las)
{
	/*
	 * It is a CDC-only device if the logical address is 15 and the
	 * primary device type is a Switch and the CDC-Only flag is set.
	 */
	return las->num_log_addrs == 1 &&
	       las->log_addr[0] == CEC_LOG_ADDR_UNREGISTERED &&
	       las->primary_device_type[0] == CEC_OP_PRIM_DEVTYPE_SWITCH &&
	       (las->flags & CEC_LOG_ADDRS_FL_CDC_ONLY);
}

#endif<|MERGE_RESOLUTION|>--- conflicted
+++ resolved
@@ -339,11 +339,8 @@
 #define CEC_CAP_MONITOR_ALL	(1 << 5)
 /* Hardware can use CEC only if the HDMI HPD pin is high. */
 #define CEC_CAP_NEEDS_HPD	(1 << 6)
-<<<<<<< HEAD
-=======
 /* Hardware can monitor CEC pin transitions */
 #define CEC_CAP_MONITOR_PIN	(1 << 7)
->>>>>>> bb176f67
 
 /**
  * struct cec_caps - CEC capabilities structure.
