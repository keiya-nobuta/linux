--- conflicted
+++ resolved
@@ -41,11 +41,7 @@
 	ND_OPT_DNSSL = 31,		/* RFC6106 */
 	ND_OPT_6CO = 34,		/* RFC6775 */
 	ND_OPT_CAPTIVE_PORTAL = 37,	/* RFC7710 */
-<<<<<<< HEAD
-	ND_OPT_PREF64 = 38,		/* RFC-ietf-6man-ra-pref64-09 */
-=======
 	ND_OPT_PREF64 = 38,		/* RFC8781 */
->>>>>>> 358c7c61
 	__ND_OPT_MAX
 };
 
