/* SPDX-License-Identifier: BSD-3-Clause OR GPL-2.0 */
/******************************************************************************
 *
 * Name: acpixf.h - External interfaces to the ACPI subsystem
 *
 * Copyright (C) 2000 - 2019, Intel Corp.
 *
 *****************************************************************************/

#ifndef __ACXFACE_H__
#define __ACXFACE_H__

/* Current ACPICA subsystem version in YYYYMMDD format */

<<<<<<< HEAD
#define ACPI_CA_VERSION                 0x20190215
=======
#define ACPI_CA_VERSION                 0x20190509
>>>>>>> 0ecfebd2

#include <acpi/acconfig.h>
#include <acpi/actypes.h>
#include <acpi/actbl.h>
#include <acpi/acbuffer.h>

/*****************************************************************************
 *
 * Macros used for ACPICA globals and configuration
 *
 ****************************************************************************/

/*
 * Ensure that global variables are defined and initialized only once.
 *
 * The use of these macros allows for a single list of globals (here)
 * in order to simplify maintenance of the code.
 */
#ifdef DEFINE_ACPI_GLOBALS
#define ACPI_GLOBAL(type,name) \
	extern type name; \
	type name

#define ACPI_INIT_GLOBAL(type,name,value) \
	type name=value

#else
#ifndef ACPI_GLOBAL
#define ACPI_GLOBAL(type,name) \
	extern type name
#endif

#ifndef ACPI_INIT_GLOBAL
#define ACPI_INIT_GLOBAL(type,name,value) \
	extern type name
#endif
#endif

/*
 * These macros configure the various ACPICA interfaces. They are
 * useful for generating stub inline functions for features that are
 * configured out of the current kernel or ACPICA application.
 */
#ifndef ACPI_EXTERNAL_RETURN_STATUS
#define ACPI_EXTERNAL_RETURN_STATUS(prototype) \
	prototype;
#endif

#ifndef ACPI_EXTERNAL_RETURN_OK
#define ACPI_EXTERNAL_RETURN_OK(prototype) \
	prototype;
#endif

#ifndef ACPI_EXTERNAL_RETURN_VOID
#define ACPI_EXTERNAL_RETURN_VOID(prototype) \
	prototype;
#endif

#ifndef ACPI_EXTERNAL_RETURN_UINT32
#define ACPI_EXTERNAL_RETURN_UINT32(prototype) \
	prototype;
#endif

#ifndef ACPI_EXTERNAL_RETURN_PTR
#define ACPI_EXTERNAL_RETURN_PTR(prototype) \
	prototype;
#endif

/*****************************************************************************
 *
 * Public globals and runtime configuration options
 *
 ****************************************************************************/

/*
 * Enable "slack mode" of the AML interpreter?  Default is FALSE, and the
 * interpreter strictly follows the ACPI specification. Setting to TRUE
 * allows the interpreter to ignore certain errors and/or bad AML constructs.
 *
 * Currently, these features are enabled by this flag:
 *
 * 1) Allow "implicit return" of last value in a control method
 * 2) Allow access beyond the end of an operation region
 * 3) Allow access to uninitialized locals/args (auto-init to integer 0)
 * 4) Allow ANY object type to be a source operand for the Store() operator
 * 5) Allow unresolved references (invalid target name) in package objects
 * 6) Enable warning messages for behavior that is not ACPI spec compliant
 */
ACPI_INIT_GLOBAL(u8, acpi_gbl_enable_interpreter_slack, FALSE);

/*
 * Automatically serialize all methods that create named objects? Default
 * is TRUE, meaning that all non_serialized methods are scanned once at
 * table load time to determine those that create named objects. Methods
 * that create named objects are marked Serialized in order to prevent
 * possible run-time problems if they are entered by more than one thread.
 */
ACPI_INIT_GLOBAL(u8, acpi_gbl_auto_serialize_methods, TRUE);

/*
 * Create the predefined _OSI method in the namespace? Default is TRUE
 * because ACPICA is fully compatible with other ACPI implementations.
 * Changing this will revert ACPICA (and machine ASL) to pre-OSI behavior.
 */
ACPI_INIT_GLOBAL(u8, acpi_gbl_create_osi_method, TRUE);

/*
 * Optionally use default values for the ACPI register widths. Set this to
 * TRUE to use the defaults, if an FADT contains incorrect widths/lengths.
 */
ACPI_INIT_GLOBAL(u8, acpi_gbl_use_default_register_widths, TRUE);

/*
 * Whether or not to validate (map) an entire table to verify
 * checksum/duplication in early stage before install. Set this to TRUE to
 * allow early table validation before install it to the table manager.
 * Note that enabling this option causes errors to happen in some OSPMs
 * during early initialization stages. Default behavior is to allow such
 * validation.
 */
ACPI_INIT_GLOBAL(u8, acpi_gbl_enable_table_validation, TRUE);

/*
 * Optionally enable output from the AML Debug Object.
 */
ACPI_INIT_GLOBAL(u8, acpi_gbl_enable_aml_debug_object, FALSE);

/*
 * Optionally copy the entire DSDT to local memory (instead of simply
 * mapping it.) There are some BIOSs that corrupt or replace the original
 * DSDT, creating the need for this option. Default is FALSE, do not copy
 * the DSDT.
 */
ACPI_INIT_GLOBAL(u8, acpi_gbl_copy_dsdt_locally, FALSE);

/*
 * Optionally ignore an XSDT if present and use the RSDT instead.
 * Although the ACPI specification requires that an XSDT be used instead
 * of the RSDT, the XSDT has been found to be corrupt or ill-formed on
 * some machines. Default behavior is to use the XSDT if present.
 */
ACPI_INIT_GLOBAL(u8, acpi_gbl_do_not_use_xsdt, FALSE);

/*
 * Optionally use 32-bit FADT addresses if and when there is a conflict
 * (address mismatch) between the 32-bit and 64-bit versions of the
 * address. Although ACPICA adheres to the ACPI specification which
 * requires the use of the corresponding 64-bit address if it is non-zero,
 * some machines have been found to have a corrupted non-zero 64-bit
 * address. Default is FALSE, do not favor the 32-bit addresses.
 */
ACPI_INIT_GLOBAL(u8, acpi_gbl_use32_bit_fadt_addresses, FALSE);

/*
 * Optionally use 32-bit FACS table addresses.
 * It is reported that some platforms fail to resume from system suspending
 * if 64-bit FACS table address is selected:
 * https://bugzilla.kernel.org/show_bug.cgi?id=74021
 * Default is TRUE, favor the 32-bit addresses.
 */
ACPI_INIT_GLOBAL(u8, acpi_gbl_use32_bit_facs_addresses, TRUE);

/*
 * Optionally truncate I/O addresses to 16 bits. Provides compatibility
 * with other ACPI implementations. NOTE: During ACPICA initialization,
 * this value is set to TRUE if any Windows OSI strings have been
 * requested by the BIOS.
 */
ACPI_INIT_GLOBAL(u8, acpi_gbl_truncate_io_addresses, FALSE);

/*
 * Disable runtime checking and repair of values returned by control methods.
 * Use only if the repair is causing a problem on a particular machine.
 */
ACPI_INIT_GLOBAL(u8, acpi_gbl_disable_auto_repair, FALSE);

/*
 * Optionally do not install any SSDTs from the RSDT/XSDT during initialization.
 * This can be useful for debugging ACPI problems on some machines.
 */
ACPI_INIT_GLOBAL(u8, acpi_gbl_disable_ssdt_table_install, FALSE);

/*
 * Optionally enable runtime namespace override.
 */
ACPI_INIT_GLOBAL(u8, acpi_gbl_runtime_namespace_override, TRUE);

/*
 * We keep track of the latest version of Windows that has been requested by
 * the BIOS. ACPI 5.0.
 */
ACPI_INIT_GLOBAL(u8, acpi_gbl_osi_data, 0);

/*
 * ACPI 5.0 introduces the concept of a "reduced hardware platform", meaning
 * that the ACPI hardware is no longer required. A flag in the FADT indicates
 * a reduced HW machine, and that flag is duplicated here for convenience.
 */
ACPI_INIT_GLOBAL(u8, acpi_gbl_reduced_hardware, FALSE);

/*
 * Maximum timeout for While() loop iterations before forced method abort.
 * This mechanism is intended to prevent infinite loops during interpreter
 * execution within a host kernel.
 */
ACPI_INIT_GLOBAL(u32, acpi_gbl_max_loop_iterations, ACPI_MAX_LOOP_TIMEOUT);

/*
 * Optionally ignore AE_NOT_FOUND errors from named reference package elements
 * during DSDT/SSDT table loading. This reduces error "noise" in platforms
 * whose firmware is carrying around a bunch of unused package objects that
 * refer to non-existent named objects. However, If the AML actually tries to
 * use such a package, the unresolved element(s) will be replaced with NULL
 * elements.
 */
ACPI_INIT_GLOBAL(u8, acpi_gbl_ignore_package_resolution_errors, FALSE);

/*
 * This mechanism is used to trace a specified AML method. The method is
 * traced each time it is executed.
 */
ACPI_INIT_GLOBAL(u32, acpi_gbl_trace_flags, 0);
ACPI_INIT_GLOBAL(const char *, acpi_gbl_trace_method_name, NULL);
ACPI_INIT_GLOBAL(u32, acpi_gbl_trace_dbg_level, ACPI_TRACE_LEVEL_DEFAULT);
ACPI_INIT_GLOBAL(u32, acpi_gbl_trace_dbg_layer, ACPI_TRACE_LAYER_DEFAULT);

/*
 * Runtime configuration of debug output control masks. We want the debug
 * switches statically initialized so they are already set when the debugger
 * is entered.
 */
ACPI_INIT_GLOBAL(u32, acpi_dbg_level, ACPI_DEBUG_DEFAULT);
ACPI_INIT_GLOBAL(u32, acpi_dbg_layer, 0);

/* Optionally enable timer output with Debug Object output */

ACPI_INIT_GLOBAL(u8, acpi_gbl_display_debug_timer, FALSE);

/*
 * Debugger command handshake globals. Host OSes need to access these
 * variables to implement their own command handshake mechanism.
 */
#ifdef ACPI_DEBUGGER
ACPI_INIT_GLOBAL(u8, acpi_gbl_method_executing, FALSE);
ACPI_GLOBAL(char, acpi_gbl_db_line_buf[ACPI_DB_LINE_BUFFER_SIZE]);
#endif

/*
 * Other miscellaneous globals
 */
ACPI_GLOBAL(struct acpi_table_fadt, acpi_gbl_FADT);
ACPI_GLOBAL(u32, acpi_current_gpe_count);
ACPI_GLOBAL(u8, acpi_gbl_system_awake_and_running);

/*****************************************************************************
 *
 * ACPICA public interface configuration.
 *
 * Interfaces that are configured out of the ACPICA build are replaced
 * by inlined stubs by default.
 *
 ****************************************************************************/

/*
 * Hardware-reduced prototypes (default: Not hardware reduced).
 *
 * All ACPICA hardware-related interfaces that use these macros will be
 * configured out of the ACPICA build if the ACPI_REDUCED_HARDWARE flag
 * is set to TRUE.
 *
 * Note: This static build option for reduced hardware is intended to
 * reduce ACPICA code size if desired or necessary. However, even if this
 * option is not specified, the runtime behavior of ACPICA is dependent
 * on the actual FADT reduced hardware flag (HW_REDUCED_ACPI). If set,
 * the flag will enable similar behavior -- ACPICA will not attempt
 * to access any ACPI-relate hardware (SCI, GPEs, Fixed Events, etc.)
 */
#if (!ACPI_REDUCED_HARDWARE)
#define ACPI_HW_DEPENDENT_RETURN_STATUS(prototype) \
	ACPI_EXTERNAL_RETURN_STATUS(prototype)

#define ACPI_HW_DEPENDENT_RETURN_OK(prototype) \
	ACPI_EXTERNAL_RETURN_OK(prototype)

#define ACPI_HW_DEPENDENT_RETURN_VOID(prototype) \
	ACPI_EXTERNAL_RETURN_VOID(prototype)

#else
#define ACPI_HW_DEPENDENT_RETURN_STATUS(prototype) \
	static ACPI_INLINE prototype {return(AE_NOT_CONFIGURED);}

#define ACPI_HW_DEPENDENT_RETURN_OK(prototype) \
	static ACPI_INLINE prototype {return(AE_OK);}

#define ACPI_HW_DEPENDENT_RETURN_VOID(prototype) \
	static ACPI_INLINE prototype {return;}

#endif				/* !ACPI_REDUCED_HARDWARE */

/*
 * Error message prototypes (default: error messages enabled).
 *
 * All interfaces related to error and warning messages
 * will be configured out of the ACPICA build if the
 * ACPI_NO_ERROR_MESSAGE flag is defined.
 */
#ifndef ACPI_NO_ERROR_MESSAGES
#define ACPI_MSG_DEPENDENT_RETURN_VOID(prototype) \
	prototype;

#else
#define ACPI_MSG_DEPENDENT_RETURN_VOID(prototype) \
	static ACPI_INLINE prototype {return;}

#endif				/* ACPI_NO_ERROR_MESSAGES */

/*
 * Debugging output prototypes (default: no debug output).
 *
 * All interfaces related to debug output messages
 * will be configured out of the ACPICA build unless the
 * ACPI_DEBUG_OUTPUT flag is defined.
 */
#ifdef ACPI_DEBUG_OUTPUT
#define ACPI_DBG_DEPENDENT_RETURN_VOID(prototype) \
	prototype;

#else
#define ACPI_DBG_DEPENDENT_RETURN_VOID(prototype) \
	static ACPI_INLINE prototype {return;}

#endif				/* ACPI_DEBUG_OUTPUT */

/*
 * Application prototypes
 *
 * All interfaces used by application will be configured
 * out of the ACPICA build unless the ACPI_APPLICATION
 * flag is defined.
 */
#ifdef ACPI_APPLICATION
#define ACPI_APP_DEPENDENT_RETURN_VOID(prototype) \
	prototype;

#else
#define ACPI_APP_DEPENDENT_RETURN_VOID(prototype) \
	static ACPI_INLINE prototype {return;}

#endif				/* ACPI_APPLICATION */

/*
 * Debugger prototypes
 *
 * All interfaces used by debugger will be configured
 * out of the ACPICA build unless the ACPI_DEBUGGER
 * flag is defined.
 */
#ifdef ACPI_DEBUGGER
#define ACPI_DBR_DEPENDENT_RETURN_OK(prototype) \
	ACPI_EXTERNAL_RETURN_OK(prototype)

#define ACPI_DBR_DEPENDENT_RETURN_VOID(prototype) \
	ACPI_EXTERNAL_RETURN_VOID(prototype)

#else
#define ACPI_DBR_DEPENDENT_RETURN_OK(prototype) \
	static ACPI_INLINE prototype {return(AE_OK);}

#define ACPI_DBR_DEPENDENT_RETURN_VOID(prototype) \
	static ACPI_INLINE prototype {return;}

#endif				/* ACPI_DEBUGGER */

/*****************************************************************************
 *
 * ACPICA public interface prototypes
 *
 ****************************************************************************/

/*
 * Initialization
 */
ACPI_EXTERNAL_RETURN_STATUS(acpi_status ACPI_INIT_FUNCTION
			    acpi_initialize_tables(struct acpi_table_desc
						   *initial_storage,
						   u32 initial_table_count,
						   u8 allow_resize))
ACPI_EXTERNAL_RETURN_STATUS(acpi_status ACPI_INIT_FUNCTION
			     acpi_initialize_subsystem(void))
ACPI_EXTERNAL_RETURN_STATUS(acpi_status ACPI_INIT_FUNCTION
			     acpi_enable_subsystem(u32 flags))
ACPI_EXTERNAL_RETURN_STATUS(acpi_status ACPI_INIT_FUNCTION
			     acpi_initialize_objects(u32 flags))
ACPI_EXTERNAL_RETURN_STATUS(acpi_status ACPI_INIT_FUNCTION
			     acpi_terminate(void))

/*
 * Miscellaneous global interfaces
 */
ACPI_HW_DEPENDENT_RETURN_STATUS(acpi_status acpi_enable(void))
ACPI_HW_DEPENDENT_RETURN_STATUS(acpi_status acpi_disable(void))
ACPI_EXTERNAL_RETURN_STATUS(acpi_status acpi_subsystem_status(void))

ACPI_EXTERNAL_RETURN_STATUS(acpi_status
			    acpi_get_system_info(struct acpi_buffer
						 *ret_buffer))
ACPI_EXTERNAL_RETURN_STATUS(acpi_status
			     acpi_get_statistics(struct acpi_statistics *stats))
ACPI_EXTERNAL_RETURN_PTR(const char
			  *acpi_format_exception(acpi_status exception))
ACPI_EXTERNAL_RETURN_STATUS(acpi_status acpi_purge_cached_objects(void))

ACPI_EXTERNAL_RETURN_STATUS(acpi_status
			    acpi_install_interface(acpi_string interface_name))

ACPI_EXTERNAL_RETURN_STATUS(acpi_status
			    acpi_remove_interface(acpi_string interface_name))
ACPI_EXTERNAL_RETURN_STATUS(acpi_status acpi_update_interfaces(u8 action))

ACPI_EXTERNAL_RETURN_UINT32(u32
			    acpi_check_address_range(acpi_adr_space_type
						     space_id,
						     acpi_physical_address
						     address, acpi_size length,
						     u8 warn))
ACPI_EXTERNAL_RETURN_STATUS(acpi_status
			     acpi_decode_pld_buffer(u8 *in_buffer,
						    acpi_size length,
						    struct acpi_pld_info
						    **return_buffer))

/*
 * ACPI table load/unload interfaces
 */
ACPI_EXTERNAL_RETURN_STATUS(acpi_status ACPI_INIT_FUNCTION
			    acpi_install_table(acpi_physical_address address,
					       u8 physical))

ACPI_EXTERNAL_RETURN_STATUS(acpi_status
			    acpi_load_table(struct acpi_table_header *table))

ACPI_EXTERNAL_RETURN_STATUS(acpi_status
			    acpi_unload_parent_table(acpi_handle object))

ACPI_EXTERNAL_RETURN_STATUS(acpi_status ACPI_INIT_FUNCTION
			    acpi_load_tables(void))

/*
 * ACPI table manipulation interfaces
 */
ACPI_EXTERNAL_RETURN_STATUS(acpi_status ACPI_INIT_FUNCTION
			    acpi_reallocate_root_table(void))

ACPI_EXTERNAL_RETURN_STATUS(acpi_status ACPI_INIT_FUNCTION
			    acpi_find_root_pointer(acpi_physical_address
						   *rsdp_address))
ACPI_EXTERNAL_RETURN_STATUS(acpi_status
			     acpi_get_table_header(acpi_string signature,
						   u32 instance,
						   struct acpi_table_header
						   *out_table_header))
ACPI_EXTERNAL_RETURN_STATUS(acpi_status
			     acpi_get_table(acpi_string signature, u32 instance,
					    struct acpi_table_header
					    **out_table))
ACPI_EXTERNAL_RETURN_VOID(void acpi_put_table(struct acpi_table_header *table))

ACPI_EXTERNAL_RETURN_STATUS(acpi_status
			    acpi_get_table_by_index(u32 table_index,
						    struct acpi_table_header
						    **out_table))
ACPI_EXTERNAL_RETURN_STATUS(acpi_status
			     acpi_install_table_handler(acpi_table_handler
							handler, void *context))
ACPI_EXTERNAL_RETURN_STATUS(acpi_status
			     acpi_remove_table_handler(acpi_table_handler
						       handler))

/*
 * Namespace and name interfaces
 */
ACPI_EXTERNAL_RETURN_STATUS(acpi_status
			    acpi_walk_namespace(acpi_object_type type,
						acpi_handle start_object,
						u32 max_depth,
						acpi_walk_callback
						descending_callback,
						acpi_walk_callback
						ascending_callback,
						void *context,
						void **return_value))
ACPI_EXTERNAL_RETURN_STATUS(acpi_status
			     acpi_get_devices(const char *HID,
					      acpi_walk_callback user_function,
					      void *context,
					      void **return_value))
ACPI_EXTERNAL_RETURN_STATUS(acpi_status
			     acpi_get_name(acpi_handle object, u32 name_type,
					   struct acpi_buffer *ret_path_ptr))
ACPI_EXTERNAL_RETURN_STATUS(acpi_status
			     acpi_get_handle(acpi_handle parent,
					     acpi_string pathname,
					     acpi_handle *ret_handle))
ACPI_EXTERNAL_RETURN_STATUS(acpi_status
			     acpi_attach_data(acpi_handle object,
					      acpi_object_handler handler,
					      void *data))
ACPI_EXTERNAL_RETURN_STATUS(acpi_status
			     acpi_detach_data(acpi_handle object,
					      acpi_object_handler handler))
ACPI_EXTERNAL_RETURN_STATUS(acpi_status
			     acpi_get_data(acpi_handle object,
					   acpi_object_handler handler,
					   void **data))
ACPI_EXTERNAL_RETURN_STATUS(acpi_status
			     acpi_debug_trace(const char *name, u32 debug_level,
					      u32 debug_layer, u32 flags))

/*
 * Object manipulation and enumeration
 */
ACPI_EXTERNAL_RETURN_STATUS(acpi_status
			    acpi_evaluate_object(acpi_handle object,
						 acpi_string pathname,
						 struct acpi_object_list
						 *parameter_objects,
						 struct acpi_buffer
						 *return_object_buffer))
ACPI_EXTERNAL_RETURN_STATUS(acpi_status
			     acpi_evaluate_object_typed(acpi_handle object,
							acpi_string pathname,
							struct acpi_object_list
							*external_params,
							struct acpi_buffer
							*return_buffer,
							acpi_object_type
							return_type))
ACPI_EXTERNAL_RETURN_STATUS(acpi_status
			     acpi_get_object_info(acpi_handle object,
						  struct acpi_device_info
						  **return_buffer))
ACPI_EXTERNAL_RETURN_STATUS(acpi_status acpi_install_method(u8 *buffer))

ACPI_EXTERNAL_RETURN_STATUS(acpi_status
			    acpi_get_next_object(acpi_object_type type,
						 acpi_handle parent,
						 acpi_handle child,
						 acpi_handle *out_handle))

ACPI_EXTERNAL_RETURN_STATUS(acpi_status
			    acpi_get_type(acpi_handle object,
					  acpi_object_type *out_type))

ACPI_EXTERNAL_RETURN_STATUS(acpi_status
			    acpi_get_parent(acpi_handle object,
					    acpi_handle *out_handle))

/*
 * Handler interfaces
 */
ACPI_EXTERNAL_RETURN_STATUS(acpi_status
			    acpi_install_initialization_handler
			    (acpi_init_handler handler, u32 function))
ACPI_HW_DEPENDENT_RETURN_STATUS(acpi_status
				 acpi_install_sci_handler(acpi_sci_handler
							  address,
							  void *context))
ACPI_HW_DEPENDENT_RETURN_STATUS(acpi_status
				 acpi_remove_sci_handler(acpi_sci_handler
							 address))
ACPI_HW_DEPENDENT_RETURN_STATUS(acpi_status
				 acpi_install_global_event_handler
				 (acpi_gbl_event_handler handler,
				  void *context))
ACPI_HW_DEPENDENT_RETURN_STATUS(acpi_status
				 acpi_install_fixed_event_handler(u32
								  acpi_event,
								  acpi_event_handler
								  handler,
								  void
								  *context))
ACPI_HW_DEPENDENT_RETURN_STATUS(acpi_status
				 acpi_remove_fixed_event_handler(u32 acpi_event,
								 acpi_event_handler
								 handler))
ACPI_HW_DEPENDENT_RETURN_STATUS(acpi_status
				 acpi_install_gpe_handler(acpi_handle
							  gpe_device,
							  u32 gpe_number,
							  u32 type,
							  acpi_gpe_handler
							  address,
							  void *context))
ACPI_HW_DEPENDENT_RETURN_STATUS(acpi_status
				 acpi_install_gpe_raw_handler(acpi_handle
							      gpe_device,
							      u32 gpe_number,
							      u32 type,
							      acpi_gpe_handler
							      address,
							      void *context))
ACPI_HW_DEPENDENT_RETURN_STATUS(acpi_status
				 acpi_remove_gpe_handler(acpi_handle gpe_device,
							 u32 gpe_number,
							 acpi_gpe_handler
							 address))
ACPI_EXTERNAL_RETURN_STATUS(acpi_status
			     acpi_install_notify_handler(acpi_handle device,
							 u32 handler_type,
							 acpi_notify_handler
							 handler,
							 void *context))
ACPI_EXTERNAL_RETURN_STATUS(acpi_status
			     acpi_remove_notify_handler(acpi_handle device,
							u32 handler_type,
							acpi_notify_handler
							handler))
ACPI_EXTERNAL_RETURN_STATUS(acpi_status
			     acpi_install_address_space_handler(acpi_handle
								device,
								acpi_adr_space_type
								space_id,
								acpi_adr_space_handler
								handler,
								acpi_adr_space_setup
								setup,
								void *context))
ACPI_EXTERNAL_RETURN_STATUS(acpi_status
			     acpi_remove_address_space_handler(acpi_handle
							       device,
							       acpi_adr_space_type
							       space_id,
							       acpi_adr_space_handler
							       handler))
ACPI_EXTERNAL_RETURN_STATUS(acpi_status
			     acpi_install_exception_handler
			     (acpi_exception_handler handler))
ACPI_EXTERNAL_RETURN_STATUS(acpi_status
			     acpi_install_interface_handler
			     (acpi_interface_handler handler))

/*
 * Global Lock interfaces
 */
ACPI_HW_DEPENDENT_RETURN_STATUS(acpi_status
				acpi_acquire_global_lock(u16 timeout,
							 u32 *handle))

ACPI_HW_DEPENDENT_RETURN_STATUS(acpi_status
				acpi_release_global_lock(u32 handle))

/*
 * Interfaces to AML mutex objects
 */
ACPI_EXTERNAL_RETURN_STATUS(acpi_status
			    acpi_acquire_mutex(acpi_handle handle,
					       acpi_string pathname,
					       u16 timeout))

ACPI_EXTERNAL_RETURN_STATUS(acpi_status
			    acpi_release_mutex(acpi_handle handle,
					       acpi_string pathname))

/*
 * Fixed Event interfaces
 */
ACPI_HW_DEPENDENT_RETURN_STATUS(acpi_status
				acpi_enable_event(u32 event, u32 flags))

ACPI_HW_DEPENDENT_RETURN_STATUS(acpi_status
				acpi_disable_event(u32 event, u32 flags))
ACPI_HW_DEPENDENT_RETURN_STATUS(acpi_status acpi_clear_event(u32 event))

ACPI_HW_DEPENDENT_RETURN_STATUS(acpi_status
				acpi_get_event_status(u32 event,
						      acpi_event_status
						      *event_status))

/*
 * General Purpose Event (GPE) Interfaces
 */
ACPI_HW_DEPENDENT_RETURN_STATUS(acpi_status acpi_update_all_gpes(void))

ACPI_HW_DEPENDENT_RETURN_STATUS(acpi_status
				acpi_enable_gpe(acpi_handle gpe_device,
						u32 gpe_number))

ACPI_HW_DEPENDENT_RETURN_STATUS(acpi_status
				acpi_disable_gpe(acpi_handle gpe_device,
						 u32 gpe_number))

ACPI_HW_DEPENDENT_RETURN_STATUS(acpi_status
				acpi_clear_gpe(acpi_handle gpe_device,
					       u32 gpe_number))

ACPI_HW_DEPENDENT_RETURN_STATUS(acpi_status
				acpi_set_gpe(acpi_handle gpe_device,
					     u32 gpe_number, u8 action))

ACPI_HW_DEPENDENT_RETURN_STATUS(acpi_status
				acpi_finish_gpe(acpi_handle gpe_device,
						u32 gpe_number))

ACPI_HW_DEPENDENT_RETURN_STATUS(acpi_status
				acpi_mask_gpe(acpi_handle gpe_device,
					      u32 gpe_number, u8 is_masked))

ACPI_HW_DEPENDENT_RETURN_STATUS(acpi_status
				acpi_mark_gpe_for_wake(acpi_handle gpe_device,
						       u32 gpe_number))

ACPI_HW_DEPENDENT_RETURN_STATUS(acpi_status
				acpi_setup_gpe_for_wake(acpi_handle
							parent_device,
							acpi_handle gpe_device,
							u32 gpe_number))
ACPI_HW_DEPENDENT_RETURN_STATUS(acpi_status
				 acpi_set_gpe_wake_mask(acpi_handle gpe_device,
							u32 gpe_number,
							u8 action))
ACPI_HW_DEPENDENT_RETURN_STATUS(acpi_status
				 acpi_get_gpe_status(acpi_handle gpe_device,
						     u32 gpe_number,
						     acpi_event_status
						     *event_status))
ACPI_HW_DEPENDENT_RETURN_VOID(void acpi_dispatch_gpe(acpi_handle gpe_device, u32 gpe_number))
ACPI_HW_DEPENDENT_RETURN_STATUS(acpi_status acpi_disable_all_gpes(void))
ACPI_HW_DEPENDENT_RETURN_STATUS(acpi_status acpi_enable_all_runtime_gpes(void))
ACPI_HW_DEPENDENT_RETURN_STATUS(acpi_status acpi_enable_all_wakeup_gpes(void))

ACPI_HW_DEPENDENT_RETURN_STATUS(acpi_status
				acpi_get_gpe_device(u32 gpe_index,
						    acpi_handle *gpe_device))

ACPI_HW_DEPENDENT_RETURN_STATUS(acpi_status
				acpi_install_gpe_block(acpi_handle gpe_device,
						       struct
						       acpi_generic_address
						       *gpe_block_address,
						       u32 register_count,
						       u32 interrupt_number))
ACPI_HW_DEPENDENT_RETURN_STATUS(acpi_status
				 acpi_remove_gpe_block(acpi_handle gpe_device))

/*
 * Resource interfaces
 */
typedef
acpi_status (*acpi_walk_resource_callback) (struct acpi_resource * resource,
					    void *context);

ACPI_EXTERNAL_RETURN_STATUS(acpi_status
			    acpi_get_vendor_resource(acpi_handle device,
						     char *name,
						     struct acpi_vendor_uuid
						     *uuid,
						     struct acpi_buffer
						     *ret_buffer))
ACPI_EXTERNAL_RETURN_STATUS(acpi_status
			     acpi_get_current_resources(acpi_handle device,
							struct acpi_buffer
							*ret_buffer))
ACPI_EXTERNAL_RETURN_STATUS(acpi_status
			     acpi_get_possible_resources(acpi_handle device,
							 struct acpi_buffer
							 *ret_buffer))
ACPI_EXTERNAL_RETURN_STATUS(acpi_status
			     acpi_get_event_resources(acpi_handle device_handle,
						      struct acpi_buffer
						      *ret_buffer))
ACPI_EXTERNAL_RETURN_STATUS(acpi_status
			     acpi_walk_resource_buffer(struct acpi_buffer
						       *buffer,
						       acpi_walk_resource_callback
						       user_function,
						       void *context))
ACPI_EXTERNAL_RETURN_STATUS(acpi_status
			     acpi_walk_resources(acpi_handle device, char *name,
						 acpi_walk_resource_callback
						 user_function, void *context))
ACPI_EXTERNAL_RETURN_STATUS(acpi_status
			     acpi_set_current_resources(acpi_handle device,
							struct acpi_buffer
							*in_buffer))
ACPI_EXTERNAL_RETURN_STATUS(acpi_status
			     acpi_get_irq_routing_table(acpi_handle device,
							struct acpi_buffer
							*ret_buffer))
ACPI_EXTERNAL_RETURN_STATUS(acpi_status
			     acpi_resource_to_address64(struct acpi_resource
							*resource,
							struct
							acpi_resource_address64
							*out))
ACPI_EXTERNAL_RETURN_STATUS(acpi_status
			     acpi_buffer_to_resource(u8 *aml_buffer,
						     u16 aml_buffer_length,
						     struct acpi_resource
						     **resource_ptr))

/*
 * Hardware (ACPI device) interfaces
 */
ACPI_EXTERNAL_RETURN_STATUS(acpi_status acpi_reset(void))

ACPI_EXTERNAL_RETURN_STATUS(acpi_status
			    acpi_read(u64 *value,
				      struct acpi_generic_address *reg))

ACPI_EXTERNAL_RETURN_STATUS(acpi_status
			    acpi_write(u64 value,
				       struct acpi_generic_address *reg))

ACPI_HW_DEPENDENT_RETURN_STATUS(acpi_status
				acpi_read_bit_register(u32 register_id,
						       u32 *return_value))

ACPI_HW_DEPENDENT_RETURN_STATUS(acpi_status
				acpi_write_bit_register(u32 register_id,
							u32 value))

/*
 * Sleep/Wake interfaces
 */
ACPI_EXTERNAL_RETURN_STATUS(acpi_status
			    acpi_get_sleep_type_data(u8 sleep_state,
						     u8 *slp_typ_a,
						     u8 *slp_typ_b))

ACPI_EXTERNAL_RETURN_STATUS(acpi_status
			    acpi_enter_sleep_state_prep(u8 sleep_state))
ACPI_EXTERNAL_RETURN_STATUS(acpi_status acpi_enter_sleep_state(u8 sleep_state))

ACPI_HW_DEPENDENT_RETURN_STATUS(acpi_status acpi_enter_sleep_state_s4bios(void))

ACPI_EXTERNAL_RETURN_STATUS(acpi_status
			    acpi_leave_sleep_state_prep(u8 sleep_state))
ACPI_EXTERNAL_RETURN_STATUS(acpi_status acpi_leave_sleep_state(u8 sleep_state))

ACPI_HW_DEPENDENT_RETURN_STATUS(acpi_status
				acpi_set_firmware_waking_vector
				(acpi_physical_address physical_address,
				 acpi_physical_address physical_address64))
/*
 * ACPI Timer interfaces
 */
ACPI_HW_DEPENDENT_RETURN_STATUS(acpi_status
				acpi_get_timer_resolution(u32 *resolution))
ACPI_HW_DEPENDENT_RETURN_STATUS(acpi_status acpi_get_timer(u32 *ticks))

ACPI_HW_DEPENDENT_RETURN_STATUS(acpi_status
				acpi_get_timer_duration(u32 start_ticks,
							u32 end_ticks,
							u32 *time_elapsed))

/*
 * Error/Warning output
 */
ACPI_MSG_DEPENDENT_RETURN_VOID(ACPI_PRINTF_LIKE(3)
			       void ACPI_INTERNAL_VAR_XFACE
			       acpi_error(const char *module_name,
					  u32 line_number,
					  const char *format, ...))
ACPI_MSG_DEPENDENT_RETURN_VOID(ACPI_PRINTF_LIKE(4)
				void ACPI_INTERNAL_VAR_XFACE
				acpi_exception(const char *module_name,
					       u32 line_number,
					       acpi_status status,
					       const char *format, ...))
ACPI_MSG_DEPENDENT_RETURN_VOID(ACPI_PRINTF_LIKE(3)
				void ACPI_INTERNAL_VAR_XFACE
				acpi_warning(const char *module_name,
					     u32 line_number,
					     const char *format, ...))
ACPI_MSG_DEPENDENT_RETURN_VOID(ACPI_PRINTF_LIKE(1)
				void ACPI_INTERNAL_VAR_XFACE
				acpi_info(const char *format, ...))
ACPI_MSG_DEPENDENT_RETURN_VOID(ACPI_PRINTF_LIKE(3)
				void ACPI_INTERNAL_VAR_XFACE
				acpi_bios_error(const char *module_name,
						u32 line_number,
						const char *format, ...))
ACPI_MSG_DEPENDENT_RETURN_VOID(ACPI_PRINTF_LIKE(4)
				void ACPI_INTERNAL_VAR_XFACE
				acpi_bios_exception(const char *module_name,
						    u32 line_number,
						    acpi_status status,
						    const char *format, ...))
ACPI_MSG_DEPENDENT_RETURN_VOID(ACPI_PRINTF_LIKE(3)
				void ACPI_INTERNAL_VAR_XFACE
				acpi_bios_warning(const char *module_name,
						  u32 line_number,
						  const char *format, ...))

/*
 * Debug output
 */
ACPI_DBG_DEPENDENT_RETURN_VOID(ACPI_PRINTF_LIKE(6)
			       void ACPI_INTERNAL_VAR_XFACE
			       acpi_debug_print(u32 requested_debug_level,
						u32 line_number,
						const char *function_name,
						const char *module_name,
						u32 component_id,
						const char *format, ...))
ACPI_DBG_DEPENDENT_RETURN_VOID(ACPI_PRINTF_LIKE(6)
				void ACPI_INTERNAL_VAR_XFACE
				acpi_debug_print_raw(u32 requested_debug_level,
						     u32 line_number,
						     const char *function_name,
						     const char *module_name,
						     u32 component_id,
						     const char *format, ...))

ACPI_DBG_DEPENDENT_RETURN_VOID(void
			       acpi_trace_point(acpi_trace_event_type type,
						u8 begin,
						u8 *aml, char *pathname))

acpi_status acpi_initialize_debugger(void);

void acpi_terminate_debugger(void);

/*
 * Divergences
 */
ACPI_EXTERNAL_RETURN_STATUS(acpi_status
			    acpi_get_data_full(acpi_handle object,
					       acpi_object_handler handler,
					       void **data,
					       void (*callback)(void *)))

void acpi_run_debugger(char *batch_buffer);

void acpi_set_debugger_thread_id(acpi_thread_id thread_id);

#endif				/* __ACXFACE_H__ */<|MERGE_RESOLUTION|>--- conflicted
+++ resolved
@@ -12,11 +12,7 @@
 
 /* Current ACPICA subsystem version in YYYYMMDD format */
 
-<<<<<<< HEAD
-#define ACPI_CA_VERSION                 0x20190215
-=======
 #define ACPI_CA_VERSION                 0x20190509
->>>>>>> 0ecfebd2
 
 #include <acpi/acconfig.h>
 #include <acpi/actypes.h>
