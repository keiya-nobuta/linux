/* SPDX-License-Identifier: GPL-2.0-or-later */
/*
 *	Berkeley style UIO structures	-	Alan Cox 1994.
 */
#ifndef __LINUX_UIO_H
#define __LINUX_UIO_H

#include <linux/kernel.h>
#include <linux/thread_info.h>
#include <uapi/linux/uio.h>

struct page;
struct pipe_inode_info;

struct kvec {
	void *iov_base; /* and that should *never* hold a userland pointer */
	size_t iov_len;
};

enum iter_type {
	/* iter types */
	ITER_IOVEC,
	ITER_KVEC,
	ITER_BVEC,
	ITER_PIPE,
	ITER_XARRAY,
	ITER_DISCARD,
};

struct iov_iter_state {
	size_t iov_offset;
	size_t count;
	unsigned long nr_segs;
};

struct iov_iter {
	u8 iter_type;
<<<<<<< HEAD
=======
	bool nofault;
>>>>>>> df0cc57e
	bool data_source;
	size_t iov_offset;
	size_t count;
	union {
		const struct iovec *iov;
		const struct kvec *kvec;
		const struct bio_vec *bvec;
		struct xarray *xarray;
		struct pipe_inode_info *pipe;
	};
	union {
		unsigned long nr_segs;
		struct {
			unsigned int head;
			unsigned int start_head;
		};
		loff_t xarray_start;
	};
};

static inline enum iter_type iov_iter_type(const struct iov_iter *i)
{
	return i->iter_type;
}

static inline void iov_iter_save_state(struct iov_iter *iter,
				       struct iov_iter_state *state)
{
	state->iov_offset = iter->iov_offset;
	state->count = iter->count;
	state->nr_segs = iter->nr_segs;
}

static inline bool iter_is_iovec(const struct iov_iter *i)
{
	return iov_iter_type(i) == ITER_IOVEC;
}

static inline bool iov_iter_is_kvec(const struct iov_iter *i)
{
	return iov_iter_type(i) == ITER_KVEC;
}

static inline bool iov_iter_is_bvec(const struct iov_iter *i)
{
	return iov_iter_type(i) == ITER_BVEC;
}

static inline bool iov_iter_is_pipe(const struct iov_iter *i)
{
	return iov_iter_type(i) == ITER_PIPE;
}

static inline bool iov_iter_is_discard(const struct iov_iter *i)
{
	return iov_iter_type(i) == ITER_DISCARD;
}

static inline bool iov_iter_is_xarray(const struct iov_iter *i)
{
	return iov_iter_type(i) == ITER_XARRAY;
}

static inline unsigned char iov_iter_rw(const struct iov_iter *i)
{
	return i->data_source ? WRITE : READ;
}

/*
 * Total number of bytes covered by an iovec.
 *
 * NOTE that it is not safe to use this function until all the iovec's
 * segment lengths have been validated.  Because the individual lengths can
 * overflow a size_t when added together.
 */
static inline size_t iov_length(const struct iovec *iov, unsigned long nr_segs)
{
	unsigned long seg;
	size_t ret = 0;

	for (seg = 0; seg < nr_segs; seg++)
		ret += iov[seg].iov_len;
	return ret;
}

static inline struct iovec iov_iter_iovec(const struct iov_iter *iter)
{
	return (struct iovec) {
		.iov_base = iter->iov->iov_base + iter->iov_offset,
		.iov_len = min(iter->count,
			       iter->iov->iov_len - iter->iov_offset),
	};
}

size_t copy_page_from_iter_atomic(struct page *page, unsigned offset,
				  size_t bytes, struct iov_iter *i);
void iov_iter_advance(struct iov_iter *i, size_t bytes);
void iov_iter_revert(struct iov_iter *i, size_t bytes);
<<<<<<< HEAD
int iov_iter_fault_in_readable(const struct iov_iter *i, size_t bytes);
=======
size_t fault_in_iov_iter_readable(const struct iov_iter *i, size_t bytes);
size_t fault_in_iov_iter_writeable(const struct iov_iter *i, size_t bytes);
>>>>>>> df0cc57e
size_t iov_iter_single_seg_count(const struct iov_iter *i);
size_t copy_page_to_iter(struct page *page, size_t offset, size_t bytes,
			 struct iov_iter *i);
size_t copy_page_from_iter(struct page *page, size_t offset, size_t bytes,
			 struct iov_iter *i);

size_t _copy_to_iter(const void *addr, size_t bytes, struct iov_iter *i);
size_t _copy_from_iter(void *addr, size_t bytes, struct iov_iter *i);
size_t _copy_from_iter_nocache(void *addr, size_t bytes, struct iov_iter *i);

static __always_inline __must_check
size_t copy_to_iter(const void *addr, size_t bytes, struct iov_iter *i)
{
	if (unlikely(!check_copy_size(addr, bytes, true)))
		return 0;
	else
		return _copy_to_iter(addr, bytes, i);
}

static __always_inline __must_check
size_t copy_from_iter(void *addr, size_t bytes, struct iov_iter *i)
{
	if (unlikely(!check_copy_size(addr, bytes, false)))
		return 0;
	else
		return _copy_from_iter(addr, bytes, i);
}

static __always_inline __must_check
bool copy_from_iter_full(void *addr, size_t bytes, struct iov_iter *i)
{
	size_t copied = copy_from_iter(addr, bytes, i);
	if (likely(copied == bytes))
		return true;
	iov_iter_revert(i, copied);
	return false;
}

static __always_inline __must_check
size_t copy_from_iter_nocache(void *addr, size_t bytes, struct iov_iter *i)
{
	if (unlikely(!check_copy_size(addr, bytes, false)))
		return 0;
	else
		return _copy_from_iter_nocache(addr, bytes, i);
}

static __always_inline __must_check
bool copy_from_iter_full_nocache(void *addr, size_t bytes, struct iov_iter *i)
{
	size_t copied = copy_from_iter_nocache(addr, bytes, i);
	if (likely(copied == bytes))
		return true;
	iov_iter_revert(i, copied);
	return false;
}

#ifdef CONFIG_ARCH_HAS_UACCESS_FLUSHCACHE
/*
 * Note, users like pmem that depend on the stricter semantics of
 * copy_from_iter_flushcache() than copy_from_iter_nocache() must check for
 * IS_ENABLED(CONFIG_ARCH_HAS_UACCESS_FLUSHCACHE) before assuming that the
 * destination is flushed from the cache on return.
 */
size_t _copy_from_iter_flushcache(void *addr, size_t bytes, struct iov_iter *i);
#else
#define _copy_from_iter_flushcache _copy_from_iter_nocache
#endif

#ifdef CONFIG_ARCH_HAS_COPY_MC
size_t _copy_mc_to_iter(const void *addr, size_t bytes, struct iov_iter *i);
#else
#define _copy_mc_to_iter _copy_to_iter
#endif

static __always_inline __must_check
size_t copy_from_iter_flushcache(void *addr, size_t bytes, struct iov_iter *i)
{
	if (unlikely(!check_copy_size(addr, bytes, false)))
		return 0;
	else
		return _copy_from_iter_flushcache(addr, bytes, i);
}

static __always_inline __must_check
size_t copy_mc_to_iter(void *addr, size_t bytes, struct iov_iter *i)
{
	if (unlikely(!check_copy_size(addr, bytes, true)))
		return 0;
	else
		return _copy_mc_to_iter(addr, bytes, i);
}

size_t iov_iter_zero(size_t bytes, struct iov_iter *);
unsigned long iov_iter_alignment(const struct iov_iter *i);
unsigned long iov_iter_gap_alignment(const struct iov_iter *i);
void iov_iter_init(struct iov_iter *i, unsigned int direction, const struct iovec *iov,
			unsigned long nr_segs, size_t count);
void iov_iter_kvec(struct iov_iter *i, unsigned int direction, const struct kvec *kvec,
			unsigned long nr_segs, size_t count);
void iov_iter_bvec(struct iov_iter *i, unsigned int direction, const struct bio_vec *bvec,
			unsigned long nr_segs, size_t count);
void iov_iter_pipe(struct iov_iter *i, unsigned int direction, struct pipe_inode_info *pipe,
			size_t count);
void iov_iter_discard(struct iov_iter *i, unsigned int direction, size_t count);
void iov_iter_xarray(struct iov_iter *i, unsigned int direction, struct xarray *xarray,
		     loff_t start, size_t count);
ssize_t iov_iter_get_pages(struct iov_iter *i, struct page **pages,
			size_t maxsize, unsigned maxpages, size_t *start);
ssize_t iov_iter_get_pages_alloc(struct iov_iter *i, struct page ***pages,
			size_t maxsize, size_t *start);
int iov_iter_npages(const struct iov_iter *i, int maxpages);
void iov_iter_restore(struct iov_iter *i, struct iov_iter_state *state);

const void *dup_iter(struct iov_iter *new, struct iov_iter *old, gfp_t flags);

static inline size_t iov_iter_count(const struct iov_iter *i)
{
	return i->count;
}

/*
 * Cap the iov_iter by given limit; note that the second argument is
 * *not* the new size - it's upper limit for such.  Passing it a value
 * greater than the amount of data in iov_iter is fine - it'll just do
 * nothing in that case.
 */
static inline void iov_iter_truncate(struct iov_iter *i, u64 count)
{
	/*
	 * count doesn't have to fit in size_t - comparison extends both
	 * operands to u64 here and any value that would be truncated by
	 * conversion in assignement is by definition greater than all
	 * values of size_t, including old i->count.
	 */
	if (i->count > count)
		i->count = count;
}

/*
 * reexpand a previously truncated iterator; count must be no more than how much
 * we had shrunk it.
 */
static inline void iov_iter_reexpand(struct iov_iter *i, size_t count)
{
	i->count = count;
}

struct csum_state {
	__wsum csum;
	size_t off;
};

size_t csum_and_copy_to_iter(const void *addr, size_t bytes, void *csstate, struct iov_iter *i);
size_t csum_and_copy_from_iter(void *addr, size_t bytes, __wsum *csum, struct iov_iter *i);

static __always_inline __must_check
bool csum_and_copy_from_iter_full(void *addr, size_t bytes,
				  __wsum *csum, struct iov_iter *i)
{
	size_t copied = csum_and_copy_from_iter(addr, bytes, csum, i);
	if (likely(copied == bytes))
		return true;
	iov_iter_revert(i, copied);
	return false;
}
size_t hash_and_copy_to_iter(const void *addr, size_t bytes, void *hashp,
		struct iov_iter *i);

struct iovec *iovec_from_user(const struct iovec __user *uvector,
		unsigned long nr_segs, unsigned long fast_segs,
		struct iovec *fast_iov, bool compat);
ssize_t import_iovec(int type, const struct iovec __user *uvec,
		 unsigned nr_segs, unsigned fast_segs, struct iovec **iovp,
		 struct iov_iter *i);
ssize_t __import_iovec(int type, const struct iovec __user *uvec,
		 unsigned nr_segs, unsigned fast_segs, struct iovec **iovp,
		 struct iov_iter *i, bool compat);
int import_single_range(int type, void __user *buf, size_t len,
		 struct iovec *iov, struct iov_iter *i);

#endif<|MERGE_RESOLUTION|>--- conflicted
+++ resolved
@@ -35,10 +35,7 @@
 
 struct iov_iter {
 	u8 iter_type;
-<<<<<<< HEAD
-=======
 	bool nofault;
->>>>>>> df0cc57e
 	bool data_source;
 	size_t iov_offset;
 	size_t count;
@@ -137,12 +134,8 @@
 				  size_t bytes, struct iov_iter *i);
 void iov_iter_advance(struct iov_iter *i, size_t bytes);
 void iov_iter_revert(struct iov_iter *i, size_t bytes);
-<<<<<<< HEAD
-int iov_iter_fault_in_readable(const struct iov_iter *i, size_t bytes);
-=======
 size_t fault_in_iov_iter_readable(const struct iov_iter *i, size_t bytes);
 size_t fault_in_iov_iter_writeable(const struct iov_iter *i, size_t bytes);
->>>>>>> df0cc57e
 size_t iov_iter_single_seg_count(const struct iov_iter *i);
 size_t copy_page_to_iter(struct page *page, size_t offset, size_t bytes,
 			 struct iov_iter *i);
