# SPDX-License-Identifier: GPL-2.0-only
# This config refers to the generic KASAN mode.
config HAVE_ARCH_KASAN
	bool

config HAVE_ARCH_KASAN_SW_TAGS
	bool

config HAVE_ARCH_KASAN_HW_TAGS
	bool

config HAVE_ARCH_KASAN_VMALLOC
	bool

config CC_HAS_KASAN_GENERIC
	def_bool $(cc-option, -fsanitize=kernel-address)

config CC_HAS_KASAN_SW_TAGS
	def_bool $(cc-option, -fsanitize=kernel-hwaddress)

# This option is only required for software KASAN modes.
# Old GCC versions don't have proper support for no_sanitize_address.
# See https://gcc.gnu.org/bugzilla/show_bug.cgi?id=89124 for details.
config CC_HAS_WORKING_NOSANITIZE_ADDRESS
	def_bool !CC_IS_GCC || GCC_VERSION >= 80300

menuconfig KASAN
	bool "KASAN: runtime memory debugger"
	depends on (((HAVE_ARCH_KASAN && CC_HAS_KASAN_GENERIC) || \
		     (HAVE_ARCH_KASAN_SW_TAGS && CC_HAS_KASAN_SW_TAGS)) && \
		    CC_HAS_WORKING_NOSANITIZE_ADDRESS) || \
		   HAVE_ARCH_KASAN_HW_TAGS
	depends on (SLUB && SYSFS) || (SLAB && !DEBUG_SLAB)
	select STACKDEPOT
	help
	  Enables KASAN (KernelAddressSANitizer) - runtime memory debugger,
	  designed to find out-of-bounds accesses and use-after-free bugs.
	  See Documentation/dev-tools/kasan.rst for details.

if KASAN

choice
	prompt "KASAN mode"
	default KASAN_GENERIC
	help
	  KASAN has three modes:
	  1. generic KASAN (similar to userspace ASan,
	     x86_64/arm64/xtensa, enabled with CONFIG_KASAN_GENERIC),
	  2. software tag-based KASAN (arm64 only, based on software
	     memory tagging (similar to userspace HWASan), enabled with
	     CONFIG_KASAN_SW_TAGS), and
	  3. hardware tag-based KASAN (arm64 only, based on hardware
	     memory tagging, enabled with CONFIG_KASAN_HW_TAGS).

	  All KASAN modes are strictly debugging features.

	  For better error reports enable CONFIG_STACKTRACE.

config KASAN_GENERIC
	bool "Generic mode"
	depends on HAVE_ARCH_KASAN && CC_HAS_KASAN_GENERIC
	select SLUB_DEBUG if SLUB
	select CONSTRUCTORS
	help
	  Enables generic KASAN mode.

	  This mode is supported in both GCC and Clang. With GCC it requires
	  version 8.3.0 or later. Any supported Clang version is compatible,
	  but detection of out-of-bounds accesses for global variables is
	  supported only since Clang 11.

	  This mode consumes about 1/8th of available memory at kernel start
	  and introduces an overhead of ~x1.5 for the rest of the allocations.
	  The performance slowdown is ~x3.

	  Currently CONFIG_KASAN_GENERIC doesn't work with CONFIG_DEBUG_SLAB
	  (the resulting kernel does not boot).

config KASAN_SW_TAGS
	bool "Software tag-based mode"
	depends on HAVE_ARCH_KASAN_SW_TAGS && CC_HAS_KASAN_SW_TAGS
	select SLUB_DEBUG if SLUB
	select CONSTRUCTORS
	help
	  Enables software tag-based KASAN mode.

	  This mode require software memory tagging support in the form of
	  HWASan-like compiler instrumentation.

	  Currently this mode is only implemented for arm64 CPUs and relies on
	  Top Byte Ignore. This mode requires Clang.

	  This mode consumes about 1/16th of available memory at kernel start
	  and introduces an overhead of ~20% for the rest of the allocations.
	  This mode may potentially introduce problems relating to pointer
	  casting and comparison, as it embeds tags into the top byte of each
	  pointer.

	  Currently CONFIG_KASAN_SW_TAGS doesn't work with CONFIG_DEBUG_SLAB
	  (the resulting kernel does not boot).

config KASAN_HW_TAGS
	bool "Hardware tag-based mode"
	depends on HAVE_ARCH_KASAN_HW_TAGS
	depends on SLUB
	help
	  Enables hardware tag-based KASAN mode.

	  This mode requires hardware memory tagging support, and can be used
	  by any architecture that provides it.

	  Currently this mode is only implemented for arm64 CPUs starting from
	  ARMv8.5 and relies on Memory Tagging Extension and Top Byte Ignore.

endchoice

choice
	prompt "Instrumentation type"
	depends on KASAN_GENERIC || KASAN_SW_TAGS
	default KASAN_OUTLINE

config KASAN_OUTLINE
	bool "Outline instrumentation"
	help
	  Before every memory access compiler insert function call
	  __asan_load*/__asan_store*. These functions performs check
	  of shadow memory. This is slower than inline instrumentation,
	  however it doesn't bloat size of kernel's .text section so
	  much as inline does.

config KASAN_INLINE
	bool "Inline instrumentation"
	help
	  Compiler directly inserts code checking shadow memory before
	  memory accesses. This is faster than outline (in some workloads
	  it gives about x2 boost over outline instrumentation), but
	  make kernel's .text size much bigger.

endchoice

config KASAN_STACK
	bool "Enable stack instrumentation (unsafe)" if CC_IS_CLANG && !COMPILE_TEST
	depends on KASAN_GENERIC || KASAN_SW_TAGS
	default y if CC_IS_GCC
	help
	  The LLVM stack address sanitizer has a know problem that
	  causes excessive stack usage in a lot of functions, see
	  https://bugs.llvm.org/show_bug.cgi?id=38809
	  Disabling asan-stack makes it safe to run kernels build
	  with clang-8 with KASAN enabled, though it loses some of
	  the functionality.
	  This feature is always disabled when compile-testing with clang
	  to avoid cluttering the output in stack overflow warnings,
	  but clang users can still enable it for builds without
	  CONFIG_COMPILE_TEST.	On gcc it is assumed to always be safe
	  to use and enabled by default.

<<<<<<< HEAD
config KASAN_STACK
	int
	depends on KASAN_GENERIC || KASAN_SW_TAGS
	default 1 if KASAN_STACK_ENABLE || CC_IS_GCC
	default 0

=======
>>>>>>> ffc9841d
config KASAN_SW_TAGS_IDENTIFY
	bool "Enable memory corruption identification"
	depends on KASAN_SW_TAGS
	help
	  This option enables best-effort identification of bug type
	  (use-after-free or out-of-bounds) at the cost of increased
	  memory consumption.

config KASAN_VMALLOC
	bool "Back mappings in vmalloc space with real shadow memory"
	depends on KASAN_GENERIC && HAVE_ARCH_KASAN_VMALLOC
	help
	  By default, the shadow region for vmalloc space is the read-only
	  zero page. This means that KASAN cannot detect errors involving
	  vmalloc space.

	  Enabling this option will hook in to vmap/vmalloc and back those
	  mappings with real shadow memory allocated on demand. This allows
	  for KASAN to detect more sorts of errors (and to support vmapped
	  stacks), but at the cost of higher memory usage.

config KASAN_KUNIT_TEST
	tristate "KUnit-compatible tests of KASAN bug detection capabilities" if !KUNIT_ALL_TESTS
	depends on KASAN && KUNIT
	default KUNIT_ALL_TESTS
	help
	  This is a KUnit test suite doing various nasty things like
	  out of bounds and use after free accesses. It is useful for testing
	  kernel debugging features like KASAN.

	  For more information on KUnit and unit tests in general, please refer
	  to the KUnit documentation in Documentation/dev-tools/kunit.

config KASAN_MODULE_TEST
	tristate "KUnit-incompatible tests of KASAN bug detection capabilities"
	depends on m && KASAN && !KASAN_HW_TAGS
	help
	  This is a part of the KASAN test suite that is incompatible with
	  KUnit. Currently includes tests that do bad copy_from/to_user
	  accesses.

endif # KASAN<|MERGE_RESOLUTION|>--- conflicted
+++ resolved
@@ -155,15 +155,6 @@
 	  CONFIG_COMPILE_TEST.	On gcc it is assumed to always be safe
 	  to use and enabled by default.
 
-<<<<<<< HEAD
-config KASAN_STACK
-	int
-	depends on KASAN_GENERIC || KASAN_SW_TAGS
-	default 1 if KASAN_STACK_ENABLE || CC_IS_GCC
-	default 0
-
-=======
->>>>>>> ffc9841d
 config KASAN_SW_TAGS_IDENTIFY
 	bool "Enable memory corruption identification"
 	depends on KASAN_SW_TAGS
