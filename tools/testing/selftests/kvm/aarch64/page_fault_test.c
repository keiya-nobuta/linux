// SPDX-License-Identifier: GPL-2.0
/*
 * page_fault_test.c - Test stage 2 faults.
 *
 * This test tries different combinations of guest accesses (e.g., write,
 * S1PTW), backing source type (e.g., anon) and types of faults (e.g., read on
 * hugetlbfs with a hole). It checks that the expected handling method is
 * called (e.g., uffd faults with the right address and write/read flag).
 */
<<<<<<< HEAD
#define _GNU_SOURCE
=======
>>>>>>> 0c383648
#include <linux/bitmap.h>
#include <fcntl.h>
#include <test_util.h>
#include <kvm_util.h>
#include <processor.h>
#include <asm/sysreg.h>
#include <linux/bitfield.h>
#include "guest_modes.h"
#include "userfaultfd_util.h"

/* Guest virtual addresses that point to the test page and its PTE. */
#define TEST_GVA				0xc0000000
#define TEST_EXEC_GVA				(TEST_GVA + 0x8)
#define TEST_PTE_GVA				0xb0000000
#define TEST_DATA				0x0123456789ABCDEF

static uint64_t *guest_test_memory = (uint64_t *)TEST_GVA;

#define CMD_NONE				(0)
#define CMD_SKIP_TEST				(1ULL << 1)
#define CMD_HOLE_PT				(1ULL << 2)
#define CMD_HOLE_DATA				(1ULL << 3)
#define CMD_CHECK_WRITE_IN_DIRTY_LOG		(1ULL << 4)
#define CMD_CHECK_S1PTW_WR_IN_DIRTY_LOG		(1ULL << 5)
#define CMD_CHECK_NO_WRITE_IN_DIRTY_LOG		(1ULL << 6)
#define CMD_CHECK_NO_S1PTW_WR_IN_DIRTY_LOG	(1ULL << 7)
#define CMD_SET_PTE_AF				(1ULL << 8)

#define PREPARE_FN_NR				10
#define CHECK_FN_NR				10

static struct event_cnt {
	int mmio_exits;
	int fail_vcpu_runs;
	int uffd_faults;
	/* uffd_faults is incremented from multiple threads. */
	pthread_mutex_t uffd_faults_mutex;
} events;

struct test_desc {
	const char *name;
	uint64_t mem_mark_cmd;
	/* Skip the test if any prepare function returns false */
	bool (*guest_prepare[PREPARE_FN_NR])(void);
	void (*guest_test)(void);
	void (*guest_test_check[CHECK_FN_NR])(void);
	uffd_handler_t uffd_pt_handler;
	uffd_handler_t uffd_data_handler;
	void (*dabt_handler)(struct ex_regs *regs);
	void (*iabt_handler)(struct ex_regs *regs);
	void (*mmio_handler)(struct kvm_vm *vm, struct kvm_run *run);
	void (*fail_vcpu_run_handler)(int ret);
	uint32_t pt_memslot_flags;
	uint32_t data_memslot_flags;
	bool skip;
	struct event_cnt expected_events;
};

struct test_params {
	enum vm_mem_backing_src_type src_type;
	struct test_desc *test_desc;
};

static inline void flush_tlb_page(uint64_t vaddr)
{
	uint64_t page = vaddr >> 12;

	dsb(ishst);
	asm volatile("tlbi vaae1is, %0" :: "r" (page));
	dsb(ish);
	isb();
}

static void guest_write64(void)
{
	uint64_t val;

	WRITE_ONCE(*guest_test_memory, TEST_DATA);
	val = READ_ONCE(*guest_test_memory);
	GUEST_ASSERT_EQ(val, TEST_DATA);
}

/* Check the system for atomic instructions. */
static bool guest_check_lse(void)
{
	uint64_t isar0 = read_sysreg(id_aa64isar0_el1);
	uint64_t atomic;

	atomic = FIELD_GET(ARM64_FEATURE_MASK(ID_AA64ISAR0_EL1_ATOMIC), isar0);
	return atomic >= 2;
}

static bool guest_check_dc_zva(void)
{
	uint64_t dczid = read_sysreg(dczid_el0);
	uint64_t dzp = FIELD_GET(ARM64_FEATURE_MASK(DCZID_EL0_DZP), dczid);

	return dzp == 0;
}

/* Compare and swap instruction. */
static void guest_cas(void)
{
	uint64_t val;

	GUEST_ASSERT(guest_check_lse());
	asm volatile(".arch_extension lse\n"
		     "casal %0, %1, [%2]\n"
		     :: "r" (0ul), "r" (TEST_DATA), "r" (guest_test_memory));
	val = READ_ONCE(*guest_test_memory);
	GUEST_ASSERT_EQ(val, TEST_DATA);
}

static void guest_read64(void)
{
	uint64_t val;

	val = READ_ONCE(*guest_test_memory);
	GUEST_ASSERT_EQ(val, 0);
}

/* Address translation instruction */
static void guest_at(void)
{
	uint64_t par;

	asm volatile("at s1e1r, %0" :: "r" (guest_test_memory));
	isb();
	par = read_sysreg(par_el1);

	/* Bit 1 indicates whether the AT was successful */
	GUEST_ASSERT_EQ(par & 1, 0);
}

/*
 * The size of the block written by "dc zva" is guaranteed to be between (2 <<
 * 0) and (2 << 9), which is safe in our case as we need the write to happen
 * for at least a word, and not more than a page.
 */
static void guest_dc_zva(void)
{
	uint16_t val;

	asm volatile("dc zva, %0" :: "r" (guest_test_memory));
	dsb(ish);
	val = READ_ONCE(*guest_test_memory);
	GUEST_ASSERT_EQ(val, 0);
}

/*
 * Pre-indexing loads and stores don't have a valid syndrome (ESR_EL2.ISV==0).
 * And that's special because KVM must take special care with those: they
 * should still count as accesses for dirty logging or user-faulting, but
 * should be handled differently on mmio.
 */
static void guest_ld_preidx(void)
{
	uint64_t val;
	uint64_t addr = TEST_GVA - 8;

	/*
	 * This ends up accessing "TEST_GVA + 8 - 8", where "TEST_GVA - 8" is
	 * in a gap between memslots not backing by anything.
	 */
	asm volatile("ldr %0, [%1, #8]!"
		     : "=r" (val), "+r" (addr));
	GUEST_ASSERT_EQ(val, 0);
	GUEST_ASSERT_EQ(addr, TEST_GVA);
}

static void guest_st_preidx(void)
{
	uint64_t val = TEST_DATA;
	uint64_t addr = TEST_GVA - 8;

	asm volatile("str %0, [%1, #8]!"
		     : "+r" (val), "+r" (addr));

	GUEST_ASSERT_EQ(addr, TEST_GVA);
	val = READ_ONCE(*guest_test_memory);
}

static bool guest_set_ha(void)
{
	uint64_t mmfr1 = read_sysreg(id_aa64mmfr1_el1);
	uint64_t hadbs, tcr;

	/* Skip if HA is not supported. */
	hadbs = FIELD_GET(ARM64_FEATURE_MASK(ID_AA64MMFR1_EL1_HAFDBS), mmfr1);
	if (hadbs == 0)
		return false;

	tcr = read_sysreg(tcr_el1) | TCR_EL1_HA;
	write_sysreg(tcr, tcr_el1);
	isb();

	return true;
}

static bool guest_clear_pte_af(void)
{
	*((uint64_t *)TEST_PTE_GVA) &= ~PTE_AF;
	flush_tlb_page(TEST_GVA);

	return true;
}

static void guest_check_pte_af(void)
{
	dsb(ish);
	GUEST_ASSERT_EQ(*((uint64_t *)TEST_PTE_GVA) & PTE_AF, PTE_AF);
}

static void guest_check_write_in_dirty_log(void)
{
	GUEST_SYNC(CMD_CHECK_WRITE_IN_DIRTY_LOG);
}

static void guest_check_no_write_in_dirty_log(void)
{
	GUEST_SYNC(CMD_CHECK_NO_WRITE_IN_DIRTY_LOG);
}

static void guest_check_s1ptw_wr_in_dirty_log(void)
{
	GUEST_SYNC(CMD_CHECK_S1PTW_WR_IN_DIRTY_LOG);
}

static void guest_check_no_s1ptw_wr_in_dirty_log(void)
{
	GUEST_SYNC(CMD_CHECK_NO_S1PTW_WR_IN_DIRTY_LOG);
}

static void guest_exec(void)
{
	int (*code)(void) = (int (*)(void))TEST_EXEC_GVA;
	int ret;

	ret = code();
	GUEST_ASSERT_EQ(ret, 0x77);
}

static bool guest_prepare(struct test_desc *test)
{
	bool (*prepare_fn)(void);
	int i;

	for (i = 0; i < PREPARE_FN_NR; i++) {
		prepare_fn = test->guest_prepare[i];
		if (prepare_fn && !prepare_fn())
			return false;
	}

	return true;
}

static void guest_test_check(struct test_desc *test)
{
	void (*check_fn)(void);
	int i;

	for (i = 0; i < CHECK_FN_NR; i++) {
		check_fn = test->guest_test_check[i];
		if (check_fn)
			check_fn();
	}
}

static void guest_code(struct test_desc *test)
{
	if (!guest_prepare(test))
		GUEST_SYNC(CMD_SKIP_TEST);

	GUEST_SYNC(test->mem_mark_cmd);

	if (test->guest_test)
		test->guest_test();

	guest_test_check(test);
	GUEST_DONE();
}

static void no_dabt_handler(struct ex_regs *regs)
{
	GUEST_FAIL("Unexpected dabt, far_el1 = 0x%lx", read_sysreg(far_el1));
}

static void no_iabt_handler(struct ex_regs *regs)
{
	GUEST_FAIL("Unexpected iabt, pc = 0x%lx", regs->pc);
}

static struct uffd_args {
	char *copy;
	void *hva;
	uint64_t paging_size;
} pt_args, data_args;

/* Returns true to continue the test, and false if it should be skipped. */
static int uffd_generic_handler(int uffd_mode, int uffd, struct uffd_msg *msg,
				struct uffd_args *args)
{
	uint64_t addr = msg->arg.pagefault.address;
	uint64_t flags = msg->arg.pagefault.flags;
	struct uffdio_copy copy;
	int ret;

	TEST_ASSERT(uffd_mode == UFFDIO_REGISTER_MODE_MISSING,
		    "The only expected UFFD mode is MISSING");
	TEST_ASSERT_EQ(addr, (uint64_t)args->hva);

	pr_debug("uffd fault: addr=%p write=%d\n",
		 (void *)addr, !!(flags & UFFD_PAGEFAULT_FLAG_WRITE));

	copy.src = (uint64_t)args->copy;
	copy.dst = addr;
	copy.len = args->paging_size;
	copy.mode = 0;

	ret = ioctl(uffd, UFFDIO_COPY, &copy);
	if (ret == -1) {
		pr_info("Failed UFFDIO_COPY in 0x%lx with errno: %d\n",
			addr, errno);
		return ret;
	}

	pthread_mutex_lock(&events.uffd_faults_mutex);
	events.uffd_faults += 1;
	pthread_mutex_unlock(&events.uffd_faults_mutex);
	return 0;
}

static int uffd_pt_handler(int mode, int uffd, struct uffd_msg *msg)
{
	return uffd_generic_handler(mode, uffd, msg, &pt_args);
}

static int uffd_data_handler(int mode, int uffd, struct uffd_msg *msg)
{
	return uffd_generic_handler(mode, uffd, msg, &data_args);
}

static void setup_uffd_args(struct userspace_mem_region *region,
			    struct uffd_args *args)
{
	args->hva = (void *)region->region.userspace_addr;
	args->paging_size = region->region.memory_size;

	args->copy = malloc(args->paging_size);
	TEST_ASSERT(args->copy, "Failed to allocate data copy.");
	memcpy(args->copy, args->hva, args->paging_size);
}

static void setup_uffd(struct kvm_vm *vm, struct test_params *p,
		       struct uffd_desc **pt_uffd, struct uffd_desc **data_uffd)
{
	struct test_desc *test = p->test_desc;
	int uffd_mode = UFFDIO_REGISTER_MODE_MISSING;

	setup_uffd_args(vm_get_mem_region(vm, MEM_REGION_PT), &pt_args);
	setup_uffd_args(vm_get_mem_region(vm, MEM_REGION_TEST_DATA), &data_args);

	*pt_uffd = NULL;
	if (test->uffd_pt_handler)
		*pt_uffd = uffd_setup_demand_paging(uffd_mode, 0,
						    pt_args.hva,
						    pt_args.paging_size,
						    1, test->uffd_pt_handler);

	*data_uffd = NULL;
	if (test->uffd_data_handler)
		*data_uffd = uffd_setup_demand_paging(uffd_mode, 0,
						      data_args.hva,
						      data_args.paging_size,
						      1, test->uffd_data_handler);
}

static void free_uffd(struct test_desc *test, struct uffd_desc *pt_uffd,
		      struct uffd_desc *data_uffd)
{
	if (test->uffd_pt_handler)
		uffd_stop_demand_paging(pt_uffd);
	if (test->uffd_data_handler)
		uffd_stop_demand_paging(data_uffd);

	free(pt_args.copy);
	free(data_args.copy);
}

static int uffd_no_handler(int mode, int uffd, struct uffd_msg *msg)
{
	TEST_FAIL("There was no UFFD fault expected.");
	return -1;
}

/* Returns false if the test should be skipped. */
static bool punch_hole_in_backing_store(struct kvm_vm *vm,
					struct userspace_mem_region *region)
{
	void *hva = (void *)region->region.userspace_addr;
	uint64_t paging_size = region->region.memory_size;
	int ret, fd = region->fd;

	if (fd != -1) {
		ret = fallocate(fd, FALLOC_FL_PUNCH_HOLE | FALLOC_FL_KEEP_SIZE,
				0, paging_size);
		TEST_ASSERT(ret == 0, "fallocate failed");
	} else {
		ret = madvise(hva, paging_size, MADV_DONTNEED);
		TEST_ASSERT(ret == 0, "madvise failed");
	}

	return true;
}

static void mmio_on_test_gpa_handler(struct kvm_vm *vm, struct kvm_run *run)
{
	struct userspace_mem_region *region;
	void *hva;

	region = vm_get_mem_region(vm, MEM_REGION_TEST_DATA);
	hva = (void *)region->region.userspace_addr;

	TEST_ASSERT_EQ(run->mmio.phys_addr, region->region.guest_phys_addr);

	memcpy(hva, run->mmio.data, run->mmio.len);
	events.mmio_exits += 1;
}

static void mmio_no_handler(struct kvm_vm *vm, struct kvm_run *run)
{
	uint64_t data;

	memcpy(&data, run->mmio.data, sizeof(data));
	pr_debug("addr=%lld len=%d w=%d data=%lx\n",
		 run->mmio.phys_addr, run->mmio.len,
		 run->mmio.is_write, data);
	TEST_FAIL("There was no MMIO exit expected.");
}

static bool check_write_in_dirty_log(struct kvm_vm *vm,
				     struct userspace_mem_region *region,
				     uint64_t host_pg_nr)
{
	unsigned long *bmap;
	bool first_page_dirty;
	uint64_t size = region->region.memory_size;

	/* getpage_size() is not always equal to vm->page_size */
	bmap = bitmap_zalloc(size / getpagesize());
	kvm_vm_get_dirty_log(vm, region->region.slot, bmap);
	first_page_dirty = test_bit(host_pg_nr, bmap);
	free(bmap);
	return first_page_dirty;
}

/* Returns true to continue the test, and false if it should be skipped. */
static bool handle_cmd(struct kvm_vm *vm, int cmd)
{
	struct userspace_mem_region *data_region, *pt_region;
	bool continue_test = true;
	uint64_t pte_gpa, pte_pg;

	data_region = vm_get_mem_region(vm, MEM_REGION_TEST_DATA);
	pt_region = vm_get_mem_region(vm, MEM_REGION_PT);
	pte_gpa = addr_hva2gpa(vm, virt_get_pte_hva(vm, TEST_GVA));
	pte_pg = (pte_gpa - pt_region->region.guest_phys_addr) / getpagesize();

	if (cmd == CMD_SKIP_TEST)
		continue_test = false;

	if (cmd & CMD_HOLE_PT)
		continue_test = punch_hole_in_backing_store(vm, pt_region);
	if (cmd & CMD_HOLE_DATA)
		continue_test = punch_hole_in_backing_store(vm, data_region);
	if (cmd & CMD_CHECK_WRITE_IN_DIRTY_LOG)
		TEST_ASSERT(check_write_in_dirty_log(vm, data_region, 0),
			    "Missing write in dirty log");
	if (cmd & CMD_CHECK_S1PTW_WR_IN_DIRTY_LOG)
		TEST_ASSERT(check_write_in_dirty_log(vm, pt_region, pte_pg),
			    "Missing s1ptw write in dirty log");
	if (cmd & CMD_CHECK_NO_WRITE_IN_DIRTY_LOG)
		TEST_ASSERT(!check_write_in_dirty_log(vm, data_region, 0),
			    "Unexpected write in dirty log");
	if (cmd & CMD_CHECK_NO_S1PTW_WR_IN_DIRTY_LOG)
		TEST_ASSERT(!check_write_in_dirty_log(vm, pt_region, pte_pg),
			    "Unexpected s1ptw write in dirty log");

	return continue_test;
}

void fail_vcpu_run_no_handler(int ret)
{
	TEST_FAIL("Unexpected vcpu run failure");
}

void fail_vcpu_run_mmio_no_syndrome_handler(int ret)
{
	TEST_ASSERT(errno == ENOSYS,
		    "The mmio handler should have returned not implemented.");
	events.fail_vcpu_runs += 1;
}

typedef uint32_t aarch64_insn_t;
extern aarch64_insn_t __exec_test[2];

noinline void __return_0x77(void)
{
	asm volatile("__exec_test: mov x0, #0x77\n"
		     "ret\n");
}

/*
 * Note that this function runs on the host before the test VM starts: there's
 * no need to sync the D$ and I$ caches.
 */
static void load_exec_code_for_test(struct kvm_vm *vm)
{
	uint64_t *code;
	struct userspace_mem_region *region;
	void *hva;

	region = vm_get_mem_region(vm, MEM_REGION_TEST_DATA);
	hva = (void *)region->region.userspace_addr;

	assert(TEST_EXEC_GVA > TEST_GVA);
	code = hva + TEST_EXEC_GVA - TEST_GVA;
	memcpy(code, __exec_test, sizeof(__exec_test));
}

static void setup_abort_handlers(struct kvm_vm *vm, struct kvm_vcpu *vcpu,
				 struct test_desc *test)
{
	vm_init_descriptor_tables(vm);
	vcpu_init_descriptor_tables(vcpu);

	vm_install_sync_handler(vm, VECTOR_SYNC_CURRENT,
				ESR_EC_DABT, no_dabt_handler);
	vm_install_sync_handler(vm, VECTOR_SYNC_CURRENT,
				ESR_EC_IABT, no_iabt_handler);
}

static void setup_gva_maps(struct kvm_vm *vm)
{
	struct userspace_mem_region *region;
	uint64_t pte_gpa;

	region = vm_get_mem_region(vm, MEM_REGION_TEST_DATA);
	/* Map TEST_GVA first. This will install a new PTE. */
	virt_pg_map(vm, TEST_GVA, region->region.guest_phys_addr);
	/* Then map TEST_PTE_GVA to the above PTE. */
	pte_gpa = addr_hva2gpa(vm, virt_get_pte_hva(vm, TEST_GVA));
	virt_pg_map(vm, TEST_PTE_GVA, pte_gpa);
}

enum pf_test_memslots {
	CODE_AND_DATA_MEMSLOT,
	PAGE_TABLE_MEMSLOT,
	TEST_DATA_MEMSLOT,
};

/*
 * Create a memslot for code and data at pfn=0, and test-data and PT ones
 * at max_gfn.
 */
static void setup_memslots(struct kvm_vm *vm, struct test_params *p)
{
	uint64_t backing_src_pagesz = get_backing_src_pagesz(p->src_type);
	uint64_t guest_page_size = vm->page_size;
	uint64_t max_gfn = vm_compute_max_gfn(vm);
	/* Enough for 2M of code when using 4K guest pages. */
	uint64_t code_npages = 512;
	uint64_t pt_size, data_size, data_gpa;

	/*
	 * This test requires 1 pgd, 2 pud, 4 pmd, and 6 pte pages when using
	 * VM_MODE_P48V48_4K. Note that the .text takes ~1.6MBs.  That's 13
	 * pages. VM_MODE_P48V48_4K is the mode with most PT pages; let's use
	 * twice that just in case.
	 */
	pt_size = 26 * guest_page_size;

	/* memslot sizes and gpa's must be aligned to the backing page size */
	pt_size = align_up(pt_size, backing_src_pagesz);
	data_size = align_up(guest_page_size, backing_src_pagesz);
	data_gpa = (max_gfn * guest_page_size) - data_size;
	data_gpa = align_down(data_gpa, backing_src_pagesz);

	vm_userspace_mem_region_add(vm, VM_MEM_SRC_ANONYMOUS, 0,
				    CODE_AND_DATA_MEMSLOT, code_npages, 0);
	vm->memslots[MEM_REGION_CODE] = CODE_AND_DATA_MEMSLOT;
	vm->memslots[MEM_REGION_DATA] = CODE_AND_DATA_MEMSLOT;

	vm_userspace_mem_region_add(vm, p->src_type, data_gpa - pt_size,
				    PAGE_TABLE_MEMSLOT, pt_size / guest_page_size,
				    p->test_desc->pt_memslot_flags);
	vm->memslots[MEM_REGION_PT] = PAGE_TABLE_MEMSLOT;

	vm_userspace_mem_region_add(vm, p->src_type, data_gpa, TEST_DATA_MEMSLOT,
				    data_size / guest_page_size,
				    p->test_desc->data_memslot_flags);
	vm->memslots[MEM_REGION_TEST_DATA] = TEST_DATA_MEMSLOT;
}

static void setup_ucall(struct kvm_vm *vm)
{
	struct userspace_mem_region *region = vm_get_mem_region(vm, MEM_REGION_TEST_DATA);

	ucall_init(vm, region->region.guest_phys_addr + region->region.memory_size);
}

static void setup_default_handlers(struct test_desc *test)
{
	if (!test->mmio_handler)
		test->mmio_handler = mmio_no_handler;

	if (!test->fail_vcpu_run_handler)
		test->fail_vcpu_run_handler = fail_vcpu_run_no_handler;
}

static void check_event_counts(struct test_desc *test)
{
	TEST_ASSERT_EQ(test->expected_events.uffd_faults, events.uffd_faults);
	TEST_ASSERT_EQ(test->expected_events.mmio_exits, events.mmio_exits);
	TEST_ASSERT_EQ(test->expected_events.fail_vcpu_runs, events.fail_vcpu_runs);
}

static void print_test_banner(enum vm_guest_mode mode, struct test_params *p)
{
	struct test_desc *test = p->test_desc;

	pr_debug("Test: %s\n", test->name);
	pr_debug("Testing guest mode: %s\n", vm_guest_mode_string(mode));
	pr_debug("Testing memory backing src type: %s\n",
		 vm_mem_backing_src_alias(p->src_type)->name);
}

static void reset_event_counts(void)
{
	memset(&events, 0, sizeof(events));
}

/*
 * This function either succeeds, skips the test (after setting test->skip), or
 * fails with a TEST_FAIL that aborts all tests.
 */
static void vcpu_run_loop(struct kvm_vm *vm, struct kvm_vcpu *vcpu,
			  struct test_desc *test)
{
	struct kvm_run *run;
	struct ucall uc;
	int ret;

	run = vcpu->run;

	for (;;) {
		ret = _vcpu_run(vcpu);
		if (ret) {
			test->fail_vcpu_run_handler(ret);
			goto done;
		}

		switch (get_ucall(vcpu, &uc)) {
		case UCALL_SYNC:
			if (!handle_cmd(vm, uc.args[1])) {
				test->skip = true;
				goto done;
			}
			break;
		case UCALL_ABORT:
			REPORT_GUEST_ASSERT(uc);
			break;
		case UCALL_DONE:
			goto done;
		case UCALL_NONE:
			if (run->exit_reason == KVM_EXIT_MMIO)
				test->mmio_handler(vm, run);
			break;
		default:
			TEST_FAIL("Unknown ucall %lu", uc.cmd);
		}
	}

done:
	pr_debug(test->skip ? "Skipped.\n" : "Done.\n");
}

static void run_test(enum vm_guest_mode mode, void *arg)
{
	struct test_params *p = (struct test_params *)arg;
	struct test_desc *test = p->test_desc;
	struct kvm_vm *vm;
	struct kvm_vcpu *vcpu;
	struct uffd_desc *pt_uffd, *data_uffd;

	print_test_banner(mode, p);

	vm = ____vm_create(VM_SHAPE(mode));
	setup_memslots(vm, p);
	kvm_vm_elf_load(vm, program_invocation_name);
	setup_ucall(vm);
	vcpu = vm_vcpu_add(vm, 0, guest_code);

	setup_gva_maps(vm);

	reset_event_counts();

	/*
	 * Set some code in the data memslot for the guest to execute (only
	 * applicable to the EXEC tests). This has to be done before
	 * setup_uffd() as that function copies the memslot data for the uffd
	 * handler.
	 */
	load_exec_code_for_test(vm);
	setup_uffd(vm, p, &pt_uffd, &data_uffd);
	setup_abort_handlers(vm, vcpu, test);
	setup_default_handlers(test);
	vcpu_args_set(vcpu, 1, test);

	vcpu_run_loop(vm, vcpu, test);

	kvm_vm_free(vm);
	free_uffd(test, pt_uffd, data_uffd);

	/*
	 * Make sure we check the events after the uffd threads have exited,
	 * which means they updated their respective event counters.
	 */
	if (!test->skip)
		check_event_counts(test);
}

static void help(char *name)
{
	puts("");
	printf("usage: %s [-h] [-s mem-type]\n", name);
	puts("");
	guest_modes_help();
	backing_src_help("-s");
	puts("");
}

#define SNAME(s)			#s
#define SCAT2(a, b)			SNAME(a ## _ ## b)
#define SCAT3(a, b, c)			SCAT2(a, SCAT2(b, c))
#define SCAT4(a, b, c, d)		SCAT2(a, SCAT3(b, c, d))

#define _CHECK(_test)			_CHECK_##_test
#define _PREPARE(_test)			_PREPARE_##_test
#define _PREPARE_guest_read64		NULL
#define _PREPARE_guest_ld_preidx	NULL
#define _PREPARE_guest_write64		NULL
#define _PREPARE_guest_st_preidx	NULL
#define _PREPARE_guest_exec		NULL
#define _PREPARE_guest_at		NULL
#define _PREPARE_guest_dc_zva		guest_check_dc_zva
#define _PREPARE_guest_cas		guest_check_lse

/* With or without access flag checks */
#define _PREPARE_with_af		guest_set_ha, guest_clear_pte_af
#define _PREPARE_no_af			NULL
#define _CHECK_with_af			guest_check_pte_af
#define _CHECK_no_af			NULL

/* Performs an access and checks that no faults were triggered. */
#define TEST_ACCESS(_access, _with_af, _mark_cmd)				\
{										\
	.name			= SCAT3(_access, _with_af, #_mark_cmd),		\
	.guest_prepare		= { _PREPARE(_with_af),				\
				    _PREPARE(_access) },			\
	.mem_mark_cmd		= _mark_cmd,					\
	.guest_test		= _access,					\
	.guest_test_check	= { _CHECK(_with_af) },				\
	.expected_events	= { 0 },					\
}

#define TEST_UFFD(_access, _with_af, _mark_cmd,					\
		  _uffd_data_handler, _uffd_pt_handler, _uffd_faults)		\
{										\
	.name			= SCAT4(uffd, _access, _with_af, #_mark_cmd),	\
	.guest_prepare		= { _PREPARE(_with_af),				\
				    _PREPARE(_access) },			\
	.guest_test		= _access,					\
	.mem_mark_cmd		= _mark_cmd,					\
	.guest_test_check	= { _CHECK(_with_af) },				\
	.uffd_data_handler	= _uffd_data_handler,				\
	.uffd_pt_handler	= _uffd_pt_handler,				\
	.expected_events	= { .uffd_faults = _uffd_faults, },		\
}

#define TEST_DIRTY_LOG(_access, _with_af, _test_check, _pt_check)		\
{										\
	.name			= SCAT3(dirty_log, _access, _with_af),		\
	.data_memslot_flags	= KVM_MEM_LOG_DIRTY_PAGES,			\
	.pt_memslot_flags	= KVM_MEM_LOG_DIRTY_PAGES,			\
	.guest_prepare		= { _PREPARE(_with_af),				\
				    _PREPARE(_access) },			\
	.guest_test		= _access,					\
	.guest_test_check	= { _CHECK(_with_af), _test_check, _pt_check },	\
	.expected_events	= { 0 },					\
}

#define TEST_UFFD_AND_DIRTY_LOG(_access, _with_af, _uffd_data_handler,		\
				_uffd_faults, _test_check, _pt_check)		\
{										\
	.name			= SCAT3(uffd_and_dirty_log, _access, _with_af),	\
	.data_memslot_flags	= KVM_MEM_LOG_DIRTY_PAGES,			\
	.pt_memslot_flags	= KVM_MEM_LOG_DIRTY_PAGES,			\
	.guest_prepare		= { _PREPARE(_with_af),				\
				    _PREPARE(_access) },			\
	.guest_test		= _access,					\
	.mem_mark_cmd		= CMD_HOLE_DATA | CMD_HOLE_PT,			\
	.guest_test_check	= { _CHECK(_with_af), _test_check, _pt_check },	\
	.uffd_data_handler	= _uffd_data_handler,				\
	.uffd_pt_handler	= uffd_pt_handler,				\
	.expected_events	= { .uffd_faults = _uffd_faults, },		\
}

#define TEST_RO_MEMSLOT(_access, _mmio_handler, _mmio_exits)			\
{										\
	.name			= SCAT2(ro_memslot, _access),			\
	.data_memslot_flags	= KVM_MEM_READONLY,				\
	.pt_memslot_flags	= KVM_MEM_READONLY,				\
	.guest_prepare		= { _PREPARE(_access) },			\
	.guest_test		= _access,					\
	.mmio_handler		= _mmio_handler,				\
	.expected_events	= { .mmio_exits = _mmio_exits },		\
}

#define TEST_RO_MEMSLOT_NO_SYNDROME(_access)					\
{										\
	.name			= SCAT2(ro_memslot_no_syndrome, _access),	\
	.data_memslot_flags	= KVM_MEM_READONLY,				\
	.pt_memslot_flags	= KVM_MEM_READONLY,				\
	.guest_prepare		= { _PREPARE(_access) },			\
	.guest_test		= _access,					\
	.fail_vcpu_run_handler	= fail_vcpu_run_mmio_no_syndrome_handler,	\
	.expected_events	= { .fail_vcpu_runs = 1 },			\
}

#define TEST_RO_MEMSLOT_AND_DIRTY_LOG(_access, _mmio_handler, _mmio_exits,	\
				      _test_check)				\
{										\
	.name			= SCAT2(ro_memslot, _access),			\
	.data_memslot_flags	= KVM_MEM_READONLY | KVM_MEM_LOG_DIRTY_PAGES,	\
	.pt_memslot_flags	= KVM_MEM_READONLY | KVM_MEM_LOG_DIRTY_PAGES,	\
	.guest_prepare		= { _PREPARE(_access) },			\
	.guest_test		= _access,					\
	.guest_test_check	= { _test_check },				\
	.mmio_handler		= _mmio_handler,				\
	.expected_events	= { .mmio_exits = _mmio_exits},			\
}

#define TEST_RO_MEMSLOT_NO_SYNDROME_AND_DIRTY_LOG(_access, _test_check)		\
{										\
	.name			= SCAT2(ro_memslot_no_syn_and_dlog, _access),	\
	.data_memslot_flags	= KVM_MEM_READONLY | KVM_MEM_LOG_DIRTY_PAGES,	\
	.pt_memslot_flags	= KVM_MEM_READONLY | KVM_MEM_LOG_DIRTY_PAGES,	\
	.guest_prepare		= { _PREPARE(_access) },			\
	.guest_test		= _access,					\
	.guest_test_check	= { _test_check },				\
	.fail_vcpu_run_handler	= fail_vcpu_run_mmio_no_syndrome_handler,	\
	.expected_events	= { .fail_vcpu_runs = 1 },			\
}

#define TEST_RO_MEMSLOT_AND_UFFD(_access, _mmio_handler, _mmio_exits,		\
				 _uffd_data_handler, _uffd_faults)		\
{										\
	.name			= SCAT2(ro_memslot_uffd, _access),		\
	.data_memslot_flags	= KVM_MEM_READONLY,				\
	.pt_memslot_flags	= KVM_MEM_READONLY,				\
	.mem_mark_cmd		= CMD_HOLE_DATA | CMD_HOLE_PT,			\
	.guest_prepare		= { _PREPARE(_access) },			\
	.guest_test		= _access,					\
	.uffd_data_handler	= _uffd_data_handler,				\
	.uffd_pt_handler	= uffd_pt_handler,				\
	.mmio_handler		= _mmio_handler,				\
	.expected_events	= { .mmio_exits = _mmio_exits,			\
				    .uffd_faults = _uffd_faults },		\
}

#define TEST_RO_MEMSLOT_NO_SYNDROME_AND_UFFD(_access, _uffd_data_handler,	\
					     _uffd_faults)			\
{										\
	.name			= SCAT2(ro_memslot_no_syndrome, _access),	\
	.data_memslot_flags	= KVM_MEM_READONLY,				\
	.pt_memslot_flags	= KVM_MEM_READONLY,				\
	.mem_mark_cmd		= CMD_HOLE_DATA | CMD_HOLE_PT,			\
	.guest_prepare		= { _PREPARE(_access) },			\
	.guest_test		= _access,					\
	.uffd_data_handler	= _uffd_data_handler,				\
	.uffd_pt_handler	= uffd_pt_handler,			\
	.fail_vcpu_run_handler	= fail_vcpu_run_mmio_no_syndrome_handler,	\
	.expected_events	= { .fail_vcpu_runs = 1,			\
				    .uffd_faults = _uffd_faults },		\
}

static struct test_desc tests[] = {

	/* Check that HW is setting the Access Flag (AF) (sanity checks). */
	TEST_ACCESS(guest_read64, with_af, CMD_NONE),
	TEST_ACCESS(guest_ld_preidx, with_af, CMD_NONE),
	TEST_ACCESS(guest_cas, with_af, CMD_NONE),
	TEST_ACCESS(guest_write64, with_af, CMD_NONE),
	TEST_ACCESS(guest_st_preidx, with_af, CMD_NONE),
	TEST_ACCESS(guest_dc_zva, with_af, CMD_NONE),
	TEST_ACCESS(guest_exec, with_af, CMD_NONE),

	/*
	 * Punch a hole in the data backing store, and then try multiple
	 * accesses: reads should rturn zeroes, and writes should
	 * re-populate the page. Moreover, the test also check that no
	 * exception was generated in the guest.  Note that this
	 * reading/writing behavior is the same as reading/writing a
	 * punched page (with fallocate(FALLOC_FL_PUNCH_HOLE)) from
	 * userspace.
	 */
	TEST_ACCESS(guest_read64, no_af, CMD_HOLE_DATA),
	TEST_ACCESS(guest_cas, no_af, CMD_HOLE_DATA),
	TEST_ACCESS(guest_ld_preidx, no_af, CMD_HOLE_DATA),
	TEST_ACCESS(guest_write64, no_af, CMD_HOLE_DATA),
	TEST_ACCESS(guest_st_preidx, no_af, CMD_HOLE_DATA),
	TEST_ACCESS(guest_at, no_af, CMD_HOLE_DATA),
	TEST_ACCESS(guest_dc_zva, no_af, CMD_HOLE_DATA),

	/*
	 * Punch holes in the data and PT backing stores and mark them for
	 * userfaultfd handling. This should result in 2 faults: the access
	 * on the data backing store, and its respective S1 page table walk
	 * (S1PTW).
	 */
	TEST_UFFD(guest_read64, with_af, CMD_HOLE_DATA | CMD_HOLE_PT,
		  uffd_data_handler, uffd_pt_handler, 2),
	TEST_UFFD(guest_read64, no_af, CMD_HOLE_DATA | CMD_HOLE_PT,
		  uffd_data_handler, uffd_pt_handler, 2),
	TEST_UFFD(guest_cas, with_af, CMD_HOLE_DATA | CMD_HOLE_PT,
		  uffd_data_handler, uffd_pt_handler, 2),
	/*
	 * Can't test guest_at with_af as it's IMPDEF whether the AF is set.
	 * The S1PTW fault should still be marked as a write.
	 */
	TEST_UFFD(guest_at, no_af, CMD_HOLE_DATA | CMD_HOLE_PT,
		  uffd_no_handler, uffd_pt_handler, 1),
	TEST_UFFD(guest_ld_preidx, with_af, CMD_HOLE_DATA | CMD_HOLE_PT,
		  uffd_data_handler, uffd_pt_handler, 2),
	TEST_UFFD(guest_write64, with_af, CMD_HOLE_DATA | CMD_HOLE_PT,
		  uffd_data_handler, uffd_pt_handler, 2),
	TEST_UFFD(guest_dc_zva, with_af, CMD_HOLE_DATA | CMD_HOLE_PT,
		  uffd_data_handler, uffd_pt_handler, 2),
	TEST_UFFD(guest_st_preidx, with_af, CMD_HOLE_DATA | CMD_HOLE_PT,
		  uffd_data_handler, uffd_pt_handler, 2),
	TEST_UFFD(guest_exec, with_af, CMD_HOLE_DATA | CMD_HOLE_PT,
		  uffd_data_handler, uffd_pt_handler, 2),

	/*
	 * Try accesses when the data and PT memory regions are both
	 * tracked for dirty logging.
	 */
	TEST_DIRTY_LOG(guest_read64, with_af, guest_check_no_write_in_dirty_log,
		       guest_check_s1ptw_wr_in_dirty_log),
	TEST_DIRTY_LOG(guest_read64, no_af, guest_check_no_write_in_dirty_log,
		       guest_check_no_s1ptw_wr_in_dirty_log),
	TEST_DIRTY_LOG(guest_ld_preidx, with_af,
		       guest_check_no_write_in_dirty_log,
		       guest_check_s1ptw_wr_in_dirty_log),
	TEST_DIRTY_LOG(guest_at, no_af, guest_check_no_write_in_dirty_log,
		       guest_check_no_s1ptw_wr_in_dirty_log),
	TEST_DIRTY_LOG(guest_exec, with_af, guest_check_no_write_in_dirty_log,
		       guest_check_s1ptw_wr_in_dirty_log),
	TEST_DIRTY_LOG(guest_write64, with_af, guest_check_write_in_dirty_log,
		       guest_check_s1ptw_wr_in_dirty_log),
	TEST_DIRTY_LOG(guest_cas, with_af, guest_check_write_in_dirty_log,
		       guest_check_s1ptw_wr_in_dirty_log),
	TEST_DIRTY_LOG(guest_dc_zva, with_af, guest_check_write_in_dirty_log,
		       guest_check_s1ptw_wr_in_dirty_log),
	TEST_DIRTY_LOG(guest_st_preidx, with_af, guest_check_write_in_dirty_log,
		       guest_check_s1ptw_wr_in_dirty_log),

	/*
	 * Access when the data and PT memory regions are both marked for
	 * dirty logging and UFFD at the same time. The expected result is
	 * that writes should mark the dirty log and trigger a userfaultfd
	 * write fault.  Reads/execs should result in a read userfaultfd
	 * fault, and nothing in the dirty log.  Any S1PTW should result in
	 * a write in the dirty log and a userfaultfd write.
	 */
	TEST_UFFD_AND_DIRTY_LOG(guest_read64, with_af,
				uffd_data_handler, 2,
				guest_check_no_write_in_dirty_log,
				guest_check_s1ptw_wr_in_dirty_log),
	TEST_UFFD_AND_DIRTY_LOG(guest_read64, no_af,
				uffd_data_handler, 2,
				guest_check_no_write_in_dirty_log,
				guest_check_no_s1ptw_wr_in_dirty_log),
	TEST_UFFD_AND_DIRTY_LOG(guest_ld_preidx, with_af,
				uffd_data_handler,
				2, guest_check_no_write_in_dirty_log,
				guest_check_s1ptw_wr_in_dirty_log),
	TEST_UFFD_AND_DIRTY_LOG(guest_at, with_af, uffd_no_handler, 1,
				guest_check_no_write_in_dirty_log,
				guest_check_s1ptw_wr_in_dirty_log),
	TEST_UFFD_AND_DIRTY_LOG(guest_exec, with_af,
				uffd_data_handler, 2,
				guest_check_no_write_in_dirty_log,
				guest_check_s1ptw_wr_in_dirty_log),
	TEST_UFFD_AND_DIRTY_LOG(guest_write64, with_af,
				uffd_data_handler,
				2, guest_check_write_in_dirty_log,
				guest_check_s1ptw_wr_in_dirty_log),
	TEST_UFFD_AND_DIRTY_LOG(guest_cas, with_af,
				uffd_data_handler, 2,
				guest_check_write_in_dirty_log,
				guest_check_s1ptw_wr_in_dirty_log),
	TEST_UFFD_AND_DIRTY_LOG(guest_dc_zva, with_af,
				uffd_data_handler,
				2, guest_check_write_in_dirty_log,
				guest_check_s1ptw_wr_in_dirty_log),
	TEST_UFFD_AND_DIRTY_LOG(guest_st_preidx, with_af,
				uffd_data_handler, 2,
				guest_check_write_in_dirty_log,
				guest_check_s1ptw_wr_in_dirty_log),
	/*
	 * Access when both the PT and data regions are marked read-only
	 * (with KVM_MEM_READONLY). Writes with a syndrome result in an
	 * MMIO exit, writes with no syndrome (e.g., CAS) result in a
	 * failed vcpu run, and reads/execs with and without syndroms do
	 * not fault.
	 */
	TEST_RO_MEMSLOT(guest_read64, 0, 0),
	TEST_RO_MEMSLOT(guest_ld_preidx, 0, 0),
	TEST_RO_MEMSLOT(guest_at, 0, 0),
	TEST_RO_MEMSLOT(guest_exec, 0, 0),
	TEST_RO_MEMSLOT(guest_write64, mmio_on_test_gpa_handler, 1),
	TEST_RO_MEMSLOT_NO_SYNDROME(guest_dc_zva),
	TEST_RO_MEMSLOT_NO_SYNDROME(guest_cas),
	TEST_RO_MEMSLOT_NO_SYNDROME(guest_st_preidx),

	/*
	 * The PT and data regions are both read-only and marked
	 * for dirty logging at the same time. The expected result is that
	 * for writes there should be no write in the dirty log. The
	 * readonly handling is the same as if the memslot was not marked
	 * for dirty logging: writes with a syndrome result in an MMIO
	 * exit, and writes with no syndrome result in a failed vcpu run.
	 */
	TEST_RO_MEMSLOT_AND_DIRTY_LOG(guest_read64, 0, 0,
				      guest_check_no_write_in_dirty_log),
	TEST_RO_MEMSLOT_AND_DIRTY_LOG(guest_ld_preidx, 0, 0,
				      guest_check_no_write_in_dirty_log),
	TEST_RO_MEMSLOT_AND_DIRTY_LOG(guest_at, 0, 0,
				      guest_check_no_write_in_dirty_log),
	TEST_RO_MEMSLOT_AND_DIRTY_LOG(guest_exec, 0, 0,
				      guest_check_no_write_in_dirty_log),
	TEST_RO_MEMSLOT_AND_DIRTY_LOG(guest_write64, mmio_on_test_gpa_handler,
				      1, guest_check_no_write_in_dirty_log),
	TEST_RO_MEMSLOT_NO_SYNDROME_AND_DIRTY_LOG(guest_dc_zva,
						  guest_check_no_write_in_dirty_log),
	TEST_RO_MEMSLOT_NO_SYNDROME_AND_DIRTY_LOG(guest_cas,
						  guest_check_no_write_in_dirty_log),
	TEST_RO_MEMSLOT_NO_SYNDROME_AND_DIRTY_LOG(guest_st_preidx,
						  guest_check_no_write_in_dirty_log),

	/*
	 * The PT and data regions are both read-only and punched with
	 * holes tracked with userfaultfd.  The expected result is the
	 * union of both userfaultfd and read-only behaviors. For example,
	 * write accesses result in a userfaultfd write fault and an MMIO
	 * exit.  Writes with no syndrome result in a failed vcpu run and
	 * no userfaultfd write fault. Reads result in userfaultfd getting
	 * triggered.
	 */
	TEST_RO_MEMSLOT_AND_UFFD(guest_read64, 0, 0, uffd_data_handler, 2),
	TEST_RO_MEMSLOT_AND_UFFD(guest_ld_preidx, 0, 0, uffd_data_handler, 2),
	TEST_RO_MEMSLOT_AND_UFFD(guest_at, 0, 0, uffd_no_handler, 1),
	TEST_RO_MEMSLOT_AND_UFFD(guest_exec, 0, 0, uffd_data_handler, 2),
	TEST_RO_MEMSLOT_AND_UFFD(guest_write64, mmio_on_test_gpa_handler, 1,
				 uffd_data_handler, 2),
	TEST_RO_MEMSLOT_NO_SYNDROME_AND_UFFD(guest_cas, uffd_data_handler, 2),
	TEST_RO_MEMSLOT_NO_SYNDROME_AND_UFFD(guest_dc_zva, uffd_no_handler, 1),
	TEST_RO_MEMSLOT_NO_SYNDROME_AND_UFFD(guest_st_preidx, uffd_no_handler, 1),

	{ 0 }
};

static void for_each_test_and_guest_mode(enum vm_mem_backing_src_type src_type)
{
	struct test_desc *t;

	for (t = &tests[0]; t->name; t++) {
		if (t->skip)
			continue;

		struct test_params p = {
			.src_type = src_type,
			.test_desc = t,
		};

		for_each_guest_mode(run_test, &p);
	}
}

int main(int argc, char *argv[])
{
	enum vm_mem_backing_src_type src_type;
	int opt;

	src_type = DEFAULT_VM_MEM_SRC;

	while ((opt = getopt(argc, argv, "hm:s:")) != -1) {
		switch (opt) {
		case 'm':
			guest_modes_cmdline(optarg);
			break;
		case 's':
			src_type = parse_backing_src_type(optarg);
			break;
		case 'h':
		default:
			help(argv[0]);
			exit(0);
		}
	}

	for_each_test_and_guest_mode(src_type);
	return 0;
}<|MERGE_RESOLUTION|>--- conflicted
+++ resolved
@@ -7,10 +7,6 @@
  * hugetlbfs with a hole). It checks that the expected handling method is
  * called (e.g., uffd faults with the right address and write/read flag).
  */
-<<<<<<< HEAD
-#define _GNU_SOURCE
-=======
->>>>>>> 0c383648
 #include <linux/bitmap.h>
 #include <fcntl.h>
 #include <test_util.h>
