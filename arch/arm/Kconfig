--- conflicted
+++ resolved
@@ -347,23 +347,6 @@
 	select SPARSE_IRQ
 	select USE_OF
 
-<<<<<<< HEAD
-config ARCH_EP93XX
-	bool "EP93xx-based"
-	select ARCH_SPARSEMEM_ENABLE
-	select ARM_AMBA
-	imply ARM_PATCH_PHYS_VIRT
-	select ARM_VIC
-	select AUTO_ZRELADDR
-	select CLKSRC_MMIO
-	select CPU_ARM920T
-	select GPIOLIB
-	select COMMON_CLK
-	help
-	  This enables support for the Cirrus EP93xx series of CPUs.
-
-=======
->>>>>>> 88084a3d
 config ARCH_FOOTBRIDGE
 	bool "FootBridge"
 	depends on CPU_LITTLE_ENDIAN
@@ -374,68 +357,6 @@
 	  Support for systems based on the DC21285 companion chip
 	  ("FootBridge"), such as the Simtec CATS and the Rebel NetWinder.
 
-<<<<<<< HEAD
-config ARCH_IOP32X
-	bool "IOP32x-based"
-	select CPU_XSCALE
-	select GPIO_IOP
-	select GPIOLIB
-	select FORCE_PCI
-	select PLAT_IOP
-	help
-	  Support for Intel's 80219 and IOP32X (XScale) family of
-	  processors.
-
-config ARCH_IXP4XX
-	bool "IXP4xx-based"
-	select ARCH_SUPPORTS_BIG_ENDIAN
-	select ARM_PATCH_PHYS_VIRT
-	select CPU_XSCALE
-	select GPIO_IXP4XX
-	select GPIOLIB
-	select HAVE_PCI
-	select IXP4XX_IRQ
-	select IXP4XX_TIMER
-	select SPARSE_IRQ
-	select USB_EHCI_BIG_ENDIAN_DESC
-	select USB_EHCI_BIG_ENDIAN_MMIO
-	help
-	  Support for Intel's IXP4XX (XScale) family of processors.
-
-config ARCH_DOVE
-	bool "Marvell Dove"
-	select CPU_PJ4
-	select GPIOLIB
-	select HAVE_PCI
-	select MVEBU_MBUS
-	select PINCTRL
-	select PINCTRL_DOVE
-	select PLAT_ORION_LEGACY
-	select SPARSE_IRQ
-	select PM_GENERIC_DOMAINS if PM
-	help
-	  Support for the Marvell Dove SoC 88AP510
-
-config ARCH_PXA
-	bool "PXA2xx/PXA3xx-based"
-	select ARCH_MTD_XIP
-	select ARM_CPU_SUSPEND if PM
-	select AUTO_ZRELADDR
-	select COMMON_CLK
-	select CLKSRC_PXA
-	select CLKSRC_MMIO
-	select TIMER_OF
-	select CPU_XSCALE if !CPU_XSC3
-	select GPIO_PXA
-	select GPIOLIB
-	select IRQ_DOMAIN
-	select PLAT_PXA
-	select SPARSE_IRQ
-	help
-	  Support for Intel/Marvell's PXA2xx/PXA3xx processor line.
-
-=======
->>>>>>> 88084a3d
 config ARCH_RPC
 	bool "RiscPC"
 	depends on !CC_IS_CLANG && GCC_VERSION < 90100 && GCC_VERSION >= 60000
@@ -475,40 +396,6 @@
 	help
 	  Support for StrongARM 11x0 based boards.
 
-<<<<<<< HEAD
-config ARCH_S3C24XX
-	bool "Samsung S3C24XX SoCs"
-	select ATAGS
-	select CLKSRC_SAMSUNG_PWM
-	select GPIO_SAMSUNG
-	select GPIOLIB
-	select NEED_MACH_IO_H
-	select S3C2410_WATCHDOG
-	select SAMSUNG_ATAGS
-	select USE_OF
-	select WATCHDOG
-	help
-	  Samsung S3C2410, S3C2412, S3C2413, S3C2416, S3C2440, S3C2442, S3C2443
-	  and S3C2450 SoCs based systems, such as the Simtec Electronics BAST
-	  (<http://www.simtec.co.uk/products/EB110ITX/>), the IPAQ 1940 or the
-	  Samsung SMDK2410 development board (and derivatives).
-
-config ARCH_OMAP1
-	bool "TI OMAP1"
-	select ARCH_OMAP
-	select CLKSRC_MMIO
-	select GENERIC_IRQ_CHIP
-	select GPIOLIB
-	select HAVE_LEGACY_CLK
-	select IRQ_DOMAIN
-	select NEED_MACH_IO_H if PCCARD
-	select NEED_MACH_MEMORY_H
-	select SPARSE_IRQ
-	help
-	  Support for older TI OMAP1 (omap7xx, omap15xx or omap16xx)
-
-=======
->>>>>>> 88084a3d
 endchoice
 
 menu "Multiple platform selection"
@@ -573,18 +460,6 @@
 	select ARM_GIC_V3_ITS if PCI
 	select ARM_PSCI
 	select HAVE_ARM_ARCH_TIMER
-
-config ARCH_AIROHA
-	bool "Airoha SoC Support"
-	depends on ARCH_MULTI_V7
-	select ARM_AMBA
-	select ARM_GIC
-	select ARM_GIC_V3
-	select ARM_PSCI
-	select HAVE_ARM_ARCH_TIMER
-	select COMMON_CLK
-	help
-	  Support for Airoha EN7523 SoCs
 
 config ARCH_AIROHA
 	bool "Airoha SoC Support"
